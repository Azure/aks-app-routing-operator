--- conflicted
+++ resolved
@@ -61,17 +61,13 @@
 	// +optional
 	DefaultBackendService *NICNamespacedName `json:"defaultBackendService,omitempty"`
 
+	// CustomHTTPErrors
+	// +optional
+	CustomHTTPErrors []int `json:"customHTTPErrors,omitempty"`
+
 	// Scaling defines configuration options for how the Ingress Controller scales
 	// +optional
-<<<<<<< HEAD
-	ForceSSLRedirect *bool `json:"forceSSLRedirect,omitempty"`
-
-	// CustomHTTPErrors
-	// +optional
-	CustomHTTPErrors []int `json:"customHTTPErrors,omitempty"`
-=======
 	Scaling *Scaling `json:"scaling,omitempty"`
->>>>>>> 29555b10
 }
 
 // DefaultSSLCertificate holds a secret in the form of a secret struct with name and namespace properties or a key vault uri
