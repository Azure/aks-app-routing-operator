package v1alpha1

import (
	"context"
	"fmt"

	"github.com/go-logr/logr"
	netv1 "k8s.io/api/networking/v1"
	k8serrors "k8s.io/apimachinery/pkg/api/errors"
	"k8s.io/apimachinery/pkg/api/meta"
	metav1 "k8s.io/apimachinery/pkg/apis/meta/v1"
	"k8s.io/apimachinery/pkg/types"
	"sigs.k8s.io/controller-runtime/pkg/client"
)

func init() {
	SchemeBuilder.Register(&NginxIngressController{}, &NginxIngressControllerList{})
}

const (
	// MaxCollisions is the maximum number of collisions allowed when generating a name for a managed resource. This corresponds to the status.CollisionCount
	MaxCollisions = 5
)

// Important: Run "make crd" to regenerate code after modifying this file
// NOTE: json tags are required.  Any new fields you add must have json tags for the fields to be serialized.

// NginxIngressControllerSpec defines the desired state of NginxIngressController
// +kubebuilder:validation:XValidation:rule="(has(self.forceSSLRedirect) && has(self.defaultSSLCertificate)) || !has(self.forceSSLRedirect)"
type NginxIngressControllerSpec struct {
	// IngressClassName is the name of the IngressClass that will be used for the NGINX Ingress Controller. Defaults to metadata.name if
	// not specified.
	// +kubebuilder:validation:MinLength=1
	// +kubebuilder:validation:MaxLength=253
	// +kubebuilder:default:=nginx.approuting.kubernetes.azure.com
	// +kubebuilder:validation:XValidation:rule="self == oldSelf",message="Value is immutable"
	// +kubebuilder:validation:Pattern=`^[a-z0-9][-a-z0-9\.]*[a-z0-9]$`
	// +kubebuilder:validation:Required
	IngressClassName string `json:"ingressClassName"`

	// ControllerNamePrefix is the name to use for the managed NGINX Ingress Controller resources.
	// +kubebuilder:validation:MinLength=1
	// +kubebuilder:validation:MaxLength=60
	// +kubebuilder:default:=nginx
	// +kubebuilder:validation:XValidation:rule="self == oldSelf",message="Value is immutable"
	// +kubebuilder:validation:Pattern=`^[a-z0-9][-a-z0-9]*[a-z0-9]$`
	// +kubebuilder:validation:Required
	ControllerNamePrefix string `json:"controllerNamePrefix"`

	// LoadBalancerAnnotations is a map of annotations to apply to the NGINX Ingress Controller's Service. Common annotations
	// will be from the Azure LoadBalancer annotations here https://cloud-provider-azure.sigs.k8s.io/topics/loadbalancer/#loadbalancer-annotations
	// +optional
	LoadBalancerAnnotations map[string]string `json:"loadBalancerAnnotations,omitempty"`

	// DefaultSSLCertificate defines whether the NginxIngressController should use a certain SSL certificate by default.
	// If this field is omitted, no default certificate will be used.
	// +optional
	DefaultSSLCertificate *DefaultSSLCertificate `json:"defaultSSLCertificate,omitempty"`

<<<<<<< HEAD
	// ForceSSLRedirect is a flag that sets the global value of redirects to HTTPS if there is a defined DefaultSSLCertificate
	// +optional
	ForceSSLRedirect *bool `json:"forceSSLRedirect,omitempty"`
=======
	// Scaling defines configuration options for how the Ingress Controller scales
	// +optional
	Scaling *Scaling `json:"scaling,omitempty"`
>>>>>>> 4bc5095c
}

// DefaultSSLCertificate holds a secret in the form of a secret struct with name and namespace properties or a key vault uri
// +kubebuilder:validation:MaxProperties=1
// +kubebuilder:validation:XValidation:rule="(isURL(self.keyVaultURI) || !has(self.keyVaultURI))"
type DefaultSSLCertificate struct {
	// Secret is a struct that holds the name and namespace fields used for the default ssl secret
	// +optional
	Secret *Secret `json:"secret,omitempty"`

	// Secret in the form of a Key Vault URI
	// +optional
	KeyVaultURI *string `json:"keyVaultURI"`
}

// Secret is a struct that holds a name and namespace to be used in DefaultSSLCertificate
type Secret struct {
	// +kubebuilder:validation:MinLength=1
	// +kubebuilder:validation:MaxLength=253
	// +kubebuilder:validation:Pattern=`^[a-z0-9][-a-z0-9\.]*[a-z0-9]$`
	Name string `json:"name"`

	// +kubebuilder:validation:MinLength=1
	// +kubebuilder:validation:MaxLength=253
	// +kubebuilder:validation:Pattern=`^[a-z0-9][-a-z0-9\.]*[a-z0-9]$`
	Namespace string `json:"namespace"`
}

// Scaling holds specification for how the Ingress Controller scales
// +kubebuilder:validation:XValidation:rule="(!has(self.minReplicas)) || (!has(self.maxReplicas)) || (self.minReplicas <= self.maxReplicas)"
type Scaling struct {
	// MinReplicas is the lower limit for the number of Ingress Controller replicas. It defaults to 2 pods.
	// +kubebuilder:validation:Minimum=1
	// +optional
	MinReplicas *int32 `json:"minReplicas,omitempty"`
	// MaxReplicas is the upper limit for the number of Ingress Controller replicas. It defaults to 100 pods.
	// +kubebuilder:validation:Minimum=1
	// +optional
	MaxReplicas *int32 `json:"maxReplicas,omitempty"`

	// Threshold defines how quickly the Ingress Controller pods should scale based on workload. Rapid means the Ingress Controller
	// will scale quickly and aggressively, which is the best choice for handling sudden and significant traffic spikes. Steady
	// is the opposite, prioritizing cost-effectiveness. Steady is the best choice when fewer replicas handling more work is desired or when
	// traffic isn't expected to fluctuate. Balanced is a good mix between the two that works for most use-cases. If unspecified, this field
	// defaults to balanced.
	// +kubebuilder:validation:Enum=rapid;balanced;steady;
	// +optional
	Threshold *Threshold `json:"threshold,omitempty"`
}

type Threshold string

const (
	RapidThreshold    Threshold = "rapid"
	BalancedThreshold Threshold = "balanced"
	SteadyThreshold   Threshold = "steady"
)

// NginxIngressControllerStatus defines the observed state of NginxIngressController
type NginxIngressControllerStatus struct {
	// Conditions is an array of current observed conditions for the NGINX Ingress Controller
	// +optional
	// +patchMergeKey=type
	// +patchStrategy=merge
	// +listType=map
	// +listMapKey=type
	Conditions []metav1.Condition `json:"conditions"`

	// ControllerReplicas is the desired number of replicas of the NGINX Ingress Controller
	// +optional
	ControllerReplicas int32 `json:"controllerReplicas"`

	// ControllerReadyReplicas is the number of ready replicas of the NGINX Ingress Controller deployment
	// +optional
	ControllerReadyReplicas int32 `json:"controllerReadyReplicas"`

	// ControllerAvailableReplicas is the number of available replicas of the NGINX Ingress Controller deployment
	// +optional
	ControllerAvailableReplicas int32 `json:"controllerAvailableReplicas"`

	// ControllerUnavailableReplicas is the number of unavailable replicas of the NGINX Ingress Controller deployment
	// +optional
	ControllerUnavailableReplicas int32 `json:"controllerUnavailableReplicas"`

	// Count of hash collisions for the managed resources. The App Routing Operator uses this field
	// as a collision avoidance mechanism when it needs to create the name for the managed resources.
	// +optional
	// +kubebuilder:validation:Maximum=5
	CollisionCount int32 `json:"collisionCount"`

	// ManagedResourceRefs is a list of references to the managed resources
	// +optional
	ManagedResourceRefs []ManagedObjectReference `json:"managedResourceRefs,omitempty"`
}

const (
	// ConditionTypeAvailable indicates whether the NGINX Ingress Controller is available. Its condition status is one of
	// - "True" when the NGINX Ingress Controller is available and can be used
	// - "False" when the NGINX Ingress Controller is not available and cannot offer full functionality
	// - "Unknown" when the NGINX Ingress Controller's availability cannot be determined
	ConditionTypeAvailable = "Available"

	// ConditionTypeIngressClassReady indicates whether the IngressClass exists. Its condition status is one of
	// - "True" when the IngressClass exists
	// - "False" when the IngressClass does not exist
	// - "Collision" when the IngressClass exists, but it's not owned by the NginxIngressController.
	// - "Unknown" when the IngressClass's existence cannot be determined
	ConditionTypeIngressClassReady = "IngressClassReady"

	// ConditionTypeControllerAvailable indicates whether the NGINX Ingress Controller deployment is available. Its condition status is one of
	// - "True" when the NGINX Ingress Controller deployment is available
	// - "False" when the NGINX Ingress Controller deployment is not available
	// - "Unknown" when the NGINX Ingress Controller deployment's availability cannot be determined
	ConditionTypeControllerAvailable = "ControllerAvailable"

	// ConditionTypeProgressing indicates whether the NGINX Ingress Controller availability is progressing. Its condition status is one of
	// - "True" when the NGINX Ingress Controller availability is progressing
	// - "False" when the NGINX Ingress Controller availability is not progressing
	// - "Unknown" when the NGINX Ingress Controller availability's progress cannot be determined
	ConditionTypeProgressing = "Progressing"
)

// ManagedObjectReference is a reference to an object
type ManagedObjectReference struct {
	// Name is the name of the managed object
	Name string `json:"name"`

	// Namespace is the namespace of the managed object. If not specified, the resource is cluster-scoped
	// +optional
	Namespace string `json:"namespace"`

	// Kind is the kind of the managed object
	Kind string `json:"kind"`

	// APIGroup is the API group of the managed object. If not specified, the resource is in the core API group
	// +optional
	APIGroup string `json:"apiGroup"`
}

//+kubebuilder:object:root=true
//+kubebuilder:subresource:status
//+kubebuilder:resource:scope=Cluster,shortName=nic
//+kubebuilder:printcolumn:name="IngressClass",type="string",JSONPath=`.spec.ingressClassName`
//+kubebuilder:printcolumn:name="ControllerNamePrefix",type="string",JSONPath=`.spec.controllerNamePrefix`
//+kubebuilder:printcolumn:name="Available",type="string",JSONPath=`.status.conditions[?(@.type=="Available")].status`

// NginxIngressController is the Schema for the nginxingresscontrollers API
type NginxIngressController struct {
	metav1.TypeMeta   `json:",inline"`
	metav1.ObjectMeta `json:"metadata,omitempty"`

	// +required
	// +kubebuilder:default:={"ingressClassName":"nginx.approuting.kubernetes.azure.com","controllerNamePrefix":"nginx"}
	Spec NginxIngressControllerSpec `json:"spec"` // ^ for the above thing https://github.com/kubernetes-sigs/controller-tools/issues/622 defaulting doesn't cascade, so we have to define it all. Comment on this line so it's not in crd spec.

	// +optional
	Status NginxIngressControllerStatus `json:"status,omitempty"`
}

func (n *NginxIngressController) GetCondition(t string) *metav1.Condition {
	return meta.FindStatusCondition(n.Status.Conditions, t)
}

func (n *NginxIngressController) SetCondition(c metav1.Condition) {
	current := n.GetCondition(c.Type)

	if current != nil && current.Status == c.Status && current.Message == c.Message && current.Reason == c.Reason {
		current.ObservedGeneration = n.Generation
		return
	}

	c.ObservedGeneration = n.Generation
	c.LastTransitionTime = metav1.Now()
	meta.SetStatusCondition(&n.Status.Conditions, c)
}

// Collides returns whether the fields in this NginxIngressController would collide with an existing resources making it
// impossible for this NginxIngressController to become available. This should be run before an NginxIngressController is created.
// Returns whether there's a collision, the collision reason, and an error if one occurred. The collision reason is something that
// the user can use to understand and resolve.
func (n *NginxIngressController) Collides(ctx context.Context, cl client.Client) (bool, string, error) {
	lgr := logr.FromContextOrDiscard(ctx).WithValues("name", n.Name, "ingressClassName", n.Spec.IngressClassName)
	lgr.Info("checking for NginxIngressController collisions")

	// check for NginxIngressController collisions
	lgr.Info("checking for NginxIngressController collision")
	var nginxIngressControllerList NginxIngressControllerList
	if err := cl.List(ctx, &nginxIngressControllerList); err != nil {
		lgr.Error(err, "listing NginxIngressControllers")
		return false, "", fmt.Errorf("listing NginxIngressControllers: %w", err)
	}

	for _, nic := range nginxIngressControllerList.Items {
		if nic.Spec.IngressClassName == n.Spec.IngressClassName && nic.Name != n.Name {
			lgr.Info("NginxIngressController collision found")
			return true, fmt.Sprintf("spec.ingressClassName \"%s\" is invalid because NginxIngressController \"%s\" already uses IngressClass \"%[1]s\"", n.Spec.IngressClassName, nic.Name), nil
		}
	}

	// Check for an IngressClass collision.
	// This is purposefully after the NginxIngressController check because if the collision is through an NginxIngressController
	// that's the one we want to report as the reason since the user action for fixing that would involve working with the NginxIngressController
	// resource rather than the IngressClass resource.
	lgr.Info("checking for IngressClass collision")
	ic := &netv1.IngressClass{
		ObjectMeta: metav1.ObjectMeta{
			Name: n.Spec.IngressClassName,
		},
	}
	err := cl.Get(ctx, types.NamespacedName{Name: ic.Name}, ic)
	if err == nil {
		lgr.Info("IngressClass collision found")
		return true, fmt.Sprintf("spec.ingressClassName \"%s\" is invalid because IngressClass \"%[1]s\" already exists", n.Spec.IngressClassName), nil
	}
	if !k8serrors.IsNotFound(err) {
		lgr.Error(err, "checking for IngressClass collisions")
		return false, "", fmt.Errorf("checking for IngressClass collisions: %w", err)
	}

	return false, "", nil
}

//+kubebuilder:object:root=true
//+kubebuilder:resource:scope=Cluster

// NginxIngressControllerList contains a list of NginxIngressController
type NginxIngressControllerList struct {
	metav1.TypeMeta `json:",inline"`
	metav1.ListMeta `json:"metadata,omitempty"`
	Items           []NginxIngressController `json:"items"`
}<|MERGE_RESOLUTION|>--- conflicted
+++ resolved
@@ -57,15 +57,13 @@
 	// +optional
 	DefaultSSLCertificate *DefaultSSLCertificate `json:"defaultSSLCertificate,omitempty"`
 
-<<<<<<< HEAD
 	// ForceSSLRedirect is a flag that sets the global value of redirects to HTTPS if there is a defined DefaultSSLCertificate
 	// +optional
 	ForceSSLRedirect *bool `json:"forceSSLRedirect,omitempty"`
-=======
+
 	// Scaling defines configuration options for how the Ingress Controller scales
 	// +optional
 	Scaling *Scaling `json:"scaling,omitempty"`
->>>>>>> 4bc5095c
 }
 
 // DefaultSSLCertificate holds a secret in the form of a secret struct with name and namespace properties or a key vault uri
