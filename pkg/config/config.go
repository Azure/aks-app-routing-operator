--- conflicted
+++ resolved
@@ -45,12 +45,9 @@
 	flag.StringVar(&Flags.ClusterUid, "cluster-uid", "", "unique identifier of the cluster the add-on belongs to")
 	flag.DurationVar(&Flags.DnsSyncInterval, "dns-sync-interval", defaultDnsSyncInterval, "interval at which to sync DNS records")
 	flag.StringVar(&Flags.CrdPath, "crd", "/crd", "location of the CRD manifests. manifests should be directly in this directory, not in a subdirectory")
-<<<<<<< HEAD
+	flag.BoolVar(&Flags.EnableGateway, "enable-gateway", false, "whether or not to support and create controllers for Gateway API resources")
 	// default value of blank since externalDNS will only overwrite if this value isn't blank - https://github.com/kubernetes-sigs/external-dns/blob/290f8c848dc726b1266b9185c4ebb5b397488090/provider/azure/config.go#L70C5-L70C33
 	flag.StringVar(&Flags.ActiveDirectoryAuthorityHost, "active-directory-authority-host", "", "the base URL of the cloud's Azure Active Directory")
-=======
-	flag.BoolVar(&Flags.EnableGateway, "enable-gateway", false, "whether or not to support and create controllers for Gateway API resources")
->>>>>>> 15aee70a
 }
 
 func (c *Config) Validate() error {
