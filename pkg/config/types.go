package config

import (
	"errors"
	"time"

	"github.com/Azure/aks-app-routing-operator/pkg/util"
)

// ControllerConfig specifies configuration options for an Ingress Controller
type ControllerConfig int

const (
	// Standard means no special configuration rules are applied to the Controller
	Standard ControllerConfig = iota
	// Public means the Ingress Controller is exposed externally and is public facing
	Public
	// Private means the Ingress Controller is internally facing and is backed by a private IP address
	Private
	// Off means the Ingress Controller isn't used
	Off
)

var controllerConfigMapping = map[ControllerConfig]string{
	Standard: "standard",
	Public:   "public",
	Private:  "private",
	Off:      "off",
}

func (c *ControllerConfig) String() string {
	if c == nil {
		return "nil"
	}

	if str, ok := controllerConfigMapping[*c]; ok {
		return str
	}

	return "unknown"
}

func (c *ControllerConfig) Set(val string) error {
	if val == "" {
		*c = Standard
		return nil
	}

	if controllerCfg, ok := util.ReverseMap(controllerConfigMapping)[val]; ok {
		*c = controllerCfg
		return nil
	}

	return errors.New("controller config value not recognized")
}

type DnsZoneConfig struct {
	Subscription  string
	ResourceGroup string
	ZoneIds       map[string]struct{}
}

type Config struct {
	DefaultController                   ControllerConfig
	ServiceAccountTokenPath             string
	MetricsAddr, ProbeAddr              string
	NS, Registry                        string
	DisableKeyvault                     bool
	MSIClientID, TenantID               string
	Cloud, Location                     string
	PrivateZoneConfig, PublicZoneConfig DnsZoneConfig
	ConcurrencyWatchdogThres            float64
	ConcurrencyWatchdogVotes            int
	DisableOSM                          bool
	OperatorDeployment                  string
	ClusterUid                          string
	DnsSyncInterval                     time.Duration
	CrdPath                             string
<<<<<<< HEAD
	ActiveDirectoryAuthorityHost        string
=======
	EnableGateway                       bool
>>>>>>> 15aee70a
}<|MERGE_RESOLUTION|>--- conflicted
+++ resolved
@@ -76,9 +76,6 @@
 	ClusterUid                          string
 	DnsSyncInterval                     time.Duration
 	CrdPath                             string
-<<<<<<< HEAD
+	EnableGateway                       bool
 	ActiveDirectoryAuthorityHost        string
-=======
-	EnableGateway                       bool
->>>>>>> 15aee70a
 }