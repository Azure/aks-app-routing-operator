--- conflicted
+++ resolved
@@ -252,20 +252,14 @@
 		resourceName = inputConfig.InputResourceName + "-" + externalDnsResourceName
 	}
 
-<<<<<<< HEAD
-=======
 	var cleanUID string
->>>>>>> d88d2634
 	if inputConfig.IsNamespaced && inputConfig.UID == "" {
 		return nil, errors.New("namespaced external dns requires a unique identifier to avoid resource name conflicts")
 	}
 
-<<<<<<< HEAD
-=======
 	cleanUID = strings.ReplaceAll(inputConfig.UID, "-", "")
 	cleanUID = cleanUID[:int(math.Min(float64(len(cleanUID)), maxUIDLength))]
 
->>>>>>> d88d2634
 	if inputConfig.IdentityType == IdentityTypeWorkloadIdentity && inputConfig.InputServiceAccount == "" {
 		return nil, errors.New("workload identity requires a service account name")
 	}
@@ -291,11 +285,7 @@
 		provider:           provider,
 		dnsZoneResourceIDs: inputConfig.DnsZoneresourceIDs,
 		isNamespaced:       inputConfig.IsNamespaced,
-<<<<<<< HEAD
-		uid:                inputConfig.UID,
-=======
 		uid:                cleanUID,
->>>>>>> d88d2634
 	}
 
 	if inputConfig.Filters != nil {
@@ -395,11 +385,7 @@
 }
 
 func newExternalDnsNamespacedRBAC(externalDnsConfig *ExternalDnsConfig) []client.Object {
-<<<<<<< HEAD
-
-=======
 	ret := []client.Object{}
->>>>>>> d88d2634
 	role := &rbacv1.Role{
 		TypeMeta: metav1.TypeMeta{
 			Kind:       "Role",
@@ -459,20 +445,11 @@
 		}},
 	}
 
-<<<<<<< HEAD
-	nsClusterRole, nsClusterRoleBinding := listNamespaceRBAC(externalDnsConfig)
-
-	return []client.Object{role, roleBinding, nsClusterRole, nsClusterRoleBinding}
-}
-
-func newExternalDNSClusterRBAC(externalDnsConfig *ExternalDnsConfig) []client.Object {
-=======
 	return append([]client.Object{role, roleBinding}, ret...)
 }
 
 func newExternalDNSClusterRBAC(externalDnsConfig *ExternalDnsConfig) []client.Object {
 	ret := []client.Object{}
->>>>>>> d88d2634
 	clusterRole := &rbacv1.ClusterRole{
 		TypeMeta: metav1.TypeMeta{
 			Kind:       "ClusterRole",
@@ -504,12 +481,9 @@
 	sort.Slice(sortedRts, func(i, j int) bool { return sortedRts[i] < sortedRts[j] })
 	for _, resourceType := range sortedRts {
 		clusterRole.Rules = append(clusterRole.Rules, resourceType.generateRBACRules(externalDnsConfig)...)
-<<<<<<< HEAD
-=======
 		if resourceType == ResourceTypeGateway {
 			ret = append(ret, listNamespaceRBAC(externalDnsConfig)...)
 		}
->>>>>>> d88d2634
 	}
 
 	clusterRoleBinding := &rbacv1.ClusterRoleBinding{
@@ -532,19 +506,10 @@
 			Namespace: externalDnsConfig.namespace,
 		}},
 	}
-<<<<<<< HEAD
-
-	nsClusterRole, nsClusterRoleBinding := listNamespaceRBAC(externalDnsConfig)
-	return []client.Object{clusterRole, clusterRoleBinding, nsClusterRole, nsClusterRoleBinding}
-}
-
-func listNamespaceRBAC(externalDnsConfig *ExternalDnsConfig) (*rbacv1.ClusterRole, *rbacv1.ClusterRoleBinding) {
-=======
 	return append([]client.Object{clusterRole, clusterRoleBinding}, ret...)
 }
 
 func listNamespaceRBAC(externalDnsConfig *ExternalDnsConfig) []client.Object {
->>>>>>> d88d2634
 	clusterRole := &rbacv1.ClusterRole{
 		TypeMeta: metav1.TypeMeta{
 			Kind:       "ClusterRole",
@@ -583,11 +548,7 @@
 		}},
 	}
 
-<<<<<<< HEAD
-	return clusterRole, clusterRoleBinding
-=======
 	return []client.Object{clusterRole, clusterRoleBinding}
->>>>>>> d88d2634
 }
 
 func newExternalDNSConfigMap(conf *config.Config, externalDnsConfig *ExternalDnsConfig) (*corev1.ConfigMap, string) {
@@ -648,11 +609,7 @@
 
 	txtOwnerArg := "--txt-owner-id=" + conf.ClusterUid
 	if externalDnsConfig.isNamespaced {
-<<<<<<< HEAD
-		txtOwnerArg += "-" + strings.ReplaceAll(externalDnsConfig.uid, "-", "")[:16]
-=======
 		txtOwnerArg += "-" + externalDnsConfig.uid
->>>>>>> d88d2634
 	}
 
 	deploymentArgs := []string{
