--- conflicted
+++ resolved
@@ -117,17 +117,13 @@
 	IcName                string         // IngressClass name
 	ServiceConfig         *ServiceConfig // service config that specifies details about the LB, defaults if nil
 	DefaultSSLCertificate string         // namespace/name used to create SSL certificate for the default HTTPS server (catch-all)
-<<<<<<< HEAD
 	ForceSSLRedirect      bool           // flag to sets all redirects to HTTPS if there is a default TLS certificate (requires DefaultSSLCertificate)
 	CustomHTTPErrors      string
-=======
 	DefaultBackendService string
-	ForceSSLRedirect      bool // flag to sets all redirects to HTTPS if there is a default TLS certificate (requires DefaultSSLCertificate)
 	MinReplicas           int32
 	MaxReplicas           int32
 	// TargetCPUUtilizationPercentage is the target average CPU utilization of the Ingress Controller
 	TargetCPUUtilizationPercentage int32
->>>>>>> 29555b10
 }
 
 func (n *NginxIngressConfig) PodLabels() map[string]string {
@@ -546,15 +542,8 @@
 		},
 	}
 
-<<<<<<< HEAD
-	if ingressConfig.DefaultSSLCertificate != "" {
-		if ingressConfig.ForceSSLRedirect {
-			confMap.Data["force-ssl-redirect"] = "true"
-		}
-=======
 	if ingressConfig.DefaultSSLCertificate != "" && ingressConfig.ForceSSLRedirect {
 		confMap.Data["force-ssl-redirect"] = "true"
->>>>>>> 29555b10
 	}
 
 	if ingressConfig.CustomHTTPErrors != "" {
