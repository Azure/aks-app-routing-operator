--- conflicted
+++ resolved
@@ -57,33 +57,6 @@
 	}
 )
 
-<<<<<<< HEAD
-// NginxIngressConfig defines configuration options for required resources for an Ingress
-type NginxIngressConfig struct {
-	ControllerClass       string         // controller class which is equivalent to controller field of IngressClass
-	ResourceName          string         // name given to all resources
-	IcName                string         // IngressClass name
-	ServiceConfig         *ServiceConfig // service config that specifies details about the LB, defaults if nil
-	DefaultSSLCertificate string         // namespace/name used to create SSL certificate for the default HTTPS server (catch-all)
-	DefaultBackendService string         // namespace/name used to determine default backend service for / and /healthz endpoints
-	ForceSSLRedirect      bool           // flag to sets all redirects to HTTPS if there is a default TLS certificate (requires DefaultSSLCertificate)
-	MinReplicas           int32
-	MaxReplicas           int32
-	// TargetCPUUtilizationPercentage is the target average CPU utilization of the Ingress Controller
-	TargetCPUUtilizationPercentage int32
-}
-
-func (n *NginxIngressConfig) PodLabels() map[string]string {
-	return map[string]string{"app": n.ResourceName}
-}
-
-// ServiceConfig defines configuration options for required resources for a Service that goes with an Ingress
-type ServiceConfig struct {
-	Annotations map[string]string
-}
-
-=======
->>>>>>> 29fbc287
 func GetNginxResources(conf *config.Config, ingressConfig *NginxIngressConfig) *NginxResources {
 	if ingressConfig != nil && ingressConfig.Version == nil {
 		ingressConfig.Version = &LatestNginxVersion
@@ -403,10 +376,6 @@
 
 	if ingressConfig.DefaultSSLCertificate != "" {
 		deploymentArgs = append(deploymentArgs, "--default-ssl-certificate="+ingressConfig.DefaultSSLCertificate)
-	}
-
-	if ingressConfig.DefaultBackendService != "" {
-		deploymentArgs = append(deploymentArgs, "--default-backend-service="+ingressConfig.DefaultBackendService)
 	}
 
 	return &appsv1.Deployment{
