// Copyright (c) Microsoft Corporation.
// Licensed under the MIT License.

package manifests

import (
	"path"
	"strconv"

	"github.com/Azure/aks-app-routing-operator/pkg/config"
	"github.com/Azure/aks-app-routing-operator/pkg/util"
	appsv1 "k8s.io/api/apps/v1"
	autov1 "k8s.io/api/autoscaling/v1"
	corev1 "k8s.io/api/core/v1"
	netv1 "k8s.io/api/networking/v1"
	policyv1 "k8s.io/api/policy/v1"
	rbacv1 "k8s.io/api/rbac/v1"
	"k8s.io/apimachinery/pkg/api/resource"
	metav1 "k8s.io/apimachinery/pkg/apis/meta/v1"
	"k8s.io/apimachinery/pkg/util/intstr"
)

var (
	nginx1_11_2 = NginxIngressVersion{
		name: "v1.11.2",
		tag:  "v1.11.2",
	}
	nginxVersionsAscending = []NginxIngressVersion{nginx1_11_2}
	LatestNginxVersion     = nginxVersionsAscending[len(nginxVersionsAscending)-1]
)

var nginxLabels = util.MergeMaps(
	map[string]string{
		k8sNameKey: "nginx",
	},
	GetTopLevelLabels(),
)

const (
	prom                           = "prometheus"
	IngressControllerComponentName = "ingress-controller"
)

var (
	promServicePort = corev1.ServicePort{
		Name:       prom,
		Port:       10254,
		TargetPort: intstr.FromString(prom),
	}
	promPodPort = corev1.ContainerPort{
		Name:          prom,
		ContainerPort: promServicePort.Port,
	}
	promAnnotations = map[string]string{
		"prometheus.io/scrape": "true",
		"prometheus.io/port":   strconv.Itoa(int(promServicePort.Port)),
	}
)

func GetNginxResources(conf *config.Config, ingressConfig *NginxIngressConfig) *NginxResources {
	if ingressConfig != nil && ingressConfig.Version == nil {
		ingressConfig.Version = &LatestNginxVersion
	}

	res := &NginxResources{
		IngressClass:            newNginxIngressControllerIngressClass(conf, ingressConfig),
		ServiceAccount:          newNginxIngressControllerServiceAccount(conf, ingressConfig),
		ClusterRole:             newNginxIngressControllerClusterRole(conf, ingressConfig),
		Role:                    newNginxIngressControllerRole(conf, ingressConfig),
		ClusterRoleBinding:      newNginxIngressControllerClusterRoleBinding(conf, ingressConfig),
		RoleBinding:             newNginxIngressControllerRoleBinding(conf, ingressConfig),
		Service:                 newNginxIngressControllerService(conf, ingressConfig),
		PromService:             newNginxIngressControllerPromService(conf, ingressConfig),
		Deployment:              newNginxIngressControllerDeployment(conf, ingressConfig),
		ConfigMap:               newNginxIngressControllerConfigmap(conf, ingressConfig),
		HorizontalPodAutoscaler: newNginxIngressControllerHPA(conf, ingressConfig),
		PodDisruptionBudget:     newNginxIngressControllerPDB(conf, ingressConfig),
	}

	switch ingressConfig.Version {
	// this doesn't do anything yet but when different versions have different resources we should change the resources here
	}

	for _, obj := range res.Objects() {
		l := util.MergeMaps(obj.GetLabels(), nginxLabels)
		obj.SetLabels(l)
	}

	// Can safely assume the namespace exists if using kube-system.
	// Purposefully do this after applying the labels, namespace isn't an Nginx-specific resource
	if conf.NS != "kube-system" {
		res.Namespace = Namespace(conf)
	}

	return res
}

func newNginxIngressControllerIngressClass(conf *config.Config, ingressConfig *NginxIngressConfig) *netv1.IngressClass {
	return &netv1.IngressClass{
		TypeMeta: metav1.TypeMeta{
			Kind:       "IngressClass",
			APIVersion: "networking.k8s.io/v1",
		},
		ObjectMeta: metav1.ObjectMeta{Name: ingressConfig.IcName, Labels: GetTopLevelLabels()},
		Spec: netv1.IngressClassSpec{
			Controller: ingressConfig.ControllerClass,
		},
	}
}

func newNginxIngressControllerServiceAccount(conf *config.Config, ingressConfig *NginxIngressConfig) *corev1.ServiceAccount {
	return &corev1.ServiceAccount{
		TypeMeta: metav1.TypeMeta{
			Kind:       "ServiceAccount",
			APIVersion: "v1",
		},
		ObjectMeta: metav1.ObjectMeta{
			Name:      ingressConfig.ResourceName,
			Namespace: conf.NS,
			Labels:    AddComponentLabel(GetTopLevelLabels(), "ingress-controller"),
		},
	}
}

func newNginxIngressControllerClusterRole(conf *config.Config, ingressConfig *NginxIngressConfig) *rbacv1.ClusterRole {
	return &rbacv1.ClusterRole{
		TypeMeta: metav1.TypeMeta{
			Kind:       "ClusterRole",
			APIVersion: "rbac.authorization.k8s.io/v1",
		},
		ObjectMeta: metav1.ObjectMeta{
			Name:   ingressConfig.ResourceName,
			Labels: AddComponentLabel(GetTopLevelLabels(), "ingress-controller"),
		},
		Rules: []rbacv1.PolicyRule{
			{
				APIGroups: []string{""},
				Resources: []string{"configmaps", "endpoints", "nodes", "pods", "secrets", "namespaces"},
				Verbs:     []string{"list", "watch"},
			},
			{
				APIGroups: []string{"coordination.k8s.io"},
				Resources: []string{"leases"},
				Verbs:     []string{"list", "watch"},
			},
			{
				APIGroups: []string{""},
				Resources: []string{"nodes"},
				Verbs:     []string{"get"},
			},
			{
				APIGroups: []string{""},
				Resources: []string{"services"},
				Verbs:     []string{"get", "list", "watch"},
			},
			{
				APIGroups: []string{"networking.k8s.io"},
				Resources: []string{"ingresses"},
				Verbs:     []string{"get", "watch", "list"},
			},
			{
				APIGroups: []string{""},
				Resources: []string{"events"},
				Verbs:     []string{"create", "patch"},
			},
			{
				APIGroups: []string{"networking.k8s.io"},
				Resources: []string{"ingresses/status"},
				Verbs:     []string{"update"},
			},
			{
				APIGroups: []string{"networking.k8s.io"},
				Resources: []string{"ingressclasses"},
				Verbs:     []string{"get", "list", "watch"},
			},
			{
				APIGroups: []string{"discovery.k8s.io"},
				Resources: []string{"endpointslices"},
				Verbs:     []string{"list", "watch", "get"},
			},
		},
	}
}

func newNginxIngressControllerRole(conf *config.Config, ingressConfig *NginxIngressConfig) *rbacv1.Role {
	return &rbacv1.Role{
		TypeMeta: metav1.TypeMeta{
			Kind:       "Role",
			APIVersion: "rbac.authorization.k8s.io/v1",
		},
		ObjectMeta: metav1.ObjectMeta{
			Name:      ingressConfig.ResourceName,
			Labels:    AddComponentLabel(GetTopLevelLabels(), "ingress-controller"),
			Namespace: conf.NS,
		},
		Rules: []rbacv1.PolicyRule{
			{
				APIGroups: []string{""},
				Resources: []string{"namespaces"},
				Verbs:     []string{"get"},
			},
			// temporary permission used for update from 1.3.0->1.8.1
			{
				APIGroups: []string{""},
				Resources: []string{"configmaps"},
				Verbs:     []string{"update"},
			},
			{
				APIGroups: []string{""},
				Resources: []string{"configmaps", "pods", "secrets", "endpoints"},
				Verbs:     []string{"get", "list", "watch"},
			},
			{
				APIGroups: []string{""},
				Resources: []string{"services"},
				Verbs:     []string{"get", "list", "watch"},
			},
			{
				APIGroups: []string{"networking.k8s.io"},
				Resources: []string{"ingresses"},
				Verbs:     []string{"get", "list", "watch"},
			},
			{
				APIGroups: []string{"networking.k8s.io"},
				Resources: []string{"ingresses/status"},
				Verbs:     []string{"update"},
			},
			{
				APIGroups: []string{"networking.k8s.io"},
				Resources: []string{"ingressclasses"},
				Verbs:     []string{"get", "list", "watch"},
			},
			{
				APIGroups:     []string{"coordination.k8s.io"},
				Resources:     []string{"leases"},
				ResourceNames: []string{ingressConfig.ResourceName},
				Verbs:         []string{"get", "update"},
			},
			{
				APIGroups: []string{"coordination.k8s.io"},
				Resources: []string{"leases"},
				Verbs:     []string{"create"},
			},
			{
				APIGroups: []string{""},
				Resources: []string{"events"},
				Verbs:     []string{"create", "patch"},
			},
			{
				APIGroups: []string{"discovery.k8s.io"},
				Resources: []string{"endpointslices"},
				Verbs:     []string{"list", "watch", "get"},
			},
		},
	}
}

func newNginxIngressControllerClusterRoleBinding(conf *config.Config, ingressConfig *NginxIngressConfig) *rbacv1.ClusterRoleBinding {
	return &rbacv1.ClusterRoleBinding{
		TypeMeta: metav1.TypeMeta{
			Kind:       "ClusterRoleBinding",
			APIVersion: "rbac.authorization.k8s.io/v1",
		},
		ObjectMeta: metav1.ObjectMeta{
			Name:   ingressConfig.ResourceName,
			Labels: AddComponentLabel(GetTopLevelLabels(), "ingress-controller"),
		},
		RoleRef: rbacv1.RoleRef{
			APIGroup: "rbac.authorization.k8s.io",
			Kind:     "ClusterRole",
			Name:     ingressConfig.ResourceName,
		},
		Subjects: []rbacv1.Subject{{
			Kind:      "ServiceAccount",
			Name:      ingressConfig.ResourceName,
			Namespace: conf.NS,
		}},
	}
}

func newNginxIngressControllerRoleBinding(conf *config.Config, ingressConfig *NginxIngressConfig) *rbacv1.RoleBinding {
	return &rbacv1.RoleBinding{
		TypeMeta: metav1.TypeMeta{
			Kind:       "RoleBinding",
			APIVersion: "rbac.authorization.k8s.io/v1",
		},
		ObjectMeta: metav1.ObjectMeta{
			Name:      ingressConfig.ResourceName,
			Namespace: conf.NS,
			Labels:    AddComponentLabel(GetTopLevelLabels(), "ingress-controller"),
		},
		RoleRef: rbacv1.RoleRef{
			APIGroup: "rbac.authorization.k8s.io",
			Kind:     "Role",
			Name:     ingressConfig.ResourceName,
		},
		Subjects: []rbacv1.Subject{{
			Kind:      "ServiceAccount",
			Name:      ingressConfig.ResourceName,
			Namespace: conf.NS,
		}},
	}
}

func newNginxIngressControllerService(conf *config.Config, ingressConfig *NginxIngressConfig) *corev1.Service {
	annotations := make(map[string]string)
<<<<<<< HEAD
	sourceRanges := make([]string, 0)
	for k, v := range promAnnotations {
		annotations[k] = v
	}

=======
>>>>>>> f6923e21
	if ingressConfig != nil && ingressConfig.ServiceConfig != nil {
		for k, v := range ingressConfig.ServiceConfig.Annotations {
			annotations[k] = v
		}

		if ingressConfig.ServiceConfig.LoadBalancerSourceRanges != nil {
			sourceRanges = append(sourceRanges, ingressConfig.ServiceConfig.LoadBalancerSourceRanges...)
		}
	}

	return &corev1.Service{
		TypeMeta: metav1.TypeMeta{
			Kind:       "Service",
			APIVersion: "v1",
		},
		ObjectMeta: metav1.ObjectMeta{
			Name:        ingressConfig.ResourceName,
			Namespace:   conf.NS,
			Labels:      AddComponentLabel(GetTopLevelLabels(), "ingress-controller"),
			Annotations: annotations,
		},
		Spec: corev1.ServiceSpec{
			LoadBalancerSourceRanges: sourceRanges,
			ExternalTrafficPolicy:    corev1.ServiceExternalTrafficPolicyTypeLocal,
			Type:                     corev1.ServiceTypeLoadBalancer,
			Selector:                 ingressConfig.PodLabels(),
			Ports: []corev1.ServicePort{
				{
					Name:       "http",
					Port:       80,
					TargetPort: intstr.FromString("http"),
				},
				{
					Name:       "https",
					Port:       443,
					TargetPort: intstr.FromString("https"),
				},
			},
		},
	}
}

func newNginxIngressControllerPromService(conf *config.Config, ingressConfig *NginxIngressConfig) *corev1.Service {
	annotations := make(map[string]string)
	for k, v := range promAnnotations {
		annotations[k] = v
	}

	return &corev1.Service{
		TypeMeta: metav1.TypeMeta{
			Kind:       "Service",
			APIVersion: "v1",
		},
		ObjectMeta: metav1.ObjectMeta{
			Name:        ingressConfig.ResourceName + "-metrics",
			Namespace:   conf.NS,
			Labels:      AddComponentLabel(GetTopLevelLabels(), "ingress-controller"),
			Annotations: annotations,
		},
		Spec: corev1.ServiceSpec{
			Type:     corev1.ServiceTypeClusterIP,
			Selector: ingressConfig.PodLabels(),
			Ports: []corev1.ServicePort{
				promServicePort,
			},
		},
	}
}

func newNginxIngressControllerDeployment(conf *config.Config, ingressConfig *NginxIngressConfig) *appsv1.Deployment {
	ingressControllerDeploymentLabels := AddComponentLabel(GetTopLevelLabels(), IngressControllerComponentName)

	ingressControllerPodLabels := AddComponentLabel(GetTopLevelLabels(), IngressControllerComponentName)
	for k, v := range ingressConfig.PodLabels() {
		ingressControllerPodLabels[k] = v
	}

	podAnnotations := map[string]string{}
	if !conf.DisableOSM {
		podAnnotations["openservicemesh.io/sidecar-injection"] = "disabled"
	}

	for k, v := range promAnnotations {
		podAnnotations[k] = v
	}

	selector := &metav1.LabelSelector{MatchLabels: ingressConfig.PodLabels()}

	deploymentArgs := []string{
		"/nginx-ingress-controller",
		"--ingress-class=" + ingressConfig.IcName,
		"--controller-class=" + ingressConfig.ControllerClass,
		"--election-id=" + ingressConfig.ResourceName,
		"--publish-service=$(POD_NAMESPACE)/" + ingressConfig.ResourceName,
		"--configmap=$(POD_NAMESPACE)/" + ingressConfig.ResourceName,
		"--enable-annotation-validation=true",
	}

	if ingressConfig.DefaultSSLCertificate != "" {
		deploymentArgs = append(deploymentArgs, "--default-ssl-certificate="+ingressConfig.DefaultSSLCertificate)
	}

	if ingressConfig.DefaultBackendService != "" {
		deploymentArgs = append(deploymentArgs, "--default-backend-service="+ingressConfig.DefaultBackendService)
	}

	return &appsv1.Deployment{
		TypeMeta: metav1.TypeMeta{
			Kind:       "Deployment",
			APIVersion: "apps/v1",
		},
		ObjectMeta: metav1.ObjectMeta{
			Name:      ingressConfig.ResourceName,
			Namespace: conf.NS,
			Labels:    ingressControllerDeploymentLabels,
		},
		Spec: appsv1.DeploymentSpec{
			RevisionHistoryLimit: util.Int32Ptr(2),
			Selector:             selector,
			Template: corev1.PodTemplateSpec{
				ObjectMeta: metav1.ObjectMeta{
					Labels:      ingressControllerPodLabels,
					Annotations: podAnnotations,
				},
				Spec: *WithPreferSystemNodes(&corev1.PodSpec{
					TopologySpreadConstraints: []corev1.TopologySpreadConstraint{
						{
							MaxSkew:           1,
							TopologyKey:       "kubernetes.io/hostname", // spread across nodes
							WhenUnsatisfiable: corev1.ScheduleAnyway,
							LabelSelector:     selector,
						},
					},
					ServiceAccountName: ingressConfig.ResourceName,
					Containers: []corev1.Container{*withPodRefEnvVars(withLivenessProbeMatchingReadinessNewFailureThresh(withTypicalReadinessProbe(10254, &corev1.Container{
						Name:  "controller",
						Image: path.Join(conf.Registry, "/oss/kubernetes/ingress/nginx-ingress-controller:"+ingressConfig.Version.tag),
						Args:  deploymentArgs,
						SecurityContext: &corev1.SecurityContext{
							AllowPrivilegeEscalation: util.ToPtr(false),
							Capabilities: &corev1.Capabilities{
								Add:  []corev1.Capability{"NET_BIND_SERVICE"}, // needed to bind to 80/443 ports https://github.com/kubernetes/ingress-nginx/blob/ca6d3622e5c2819a29f4a407ed272f42d10a91a9/docs/troubleshooting.md?plain=1#L369
								Drop: []corev1.Capability{"ALL"},
							},
							RunAsNonRoot: util.ToPtr(true),
							RunAsUser:    util.Int64Ptr(101),
							SeccompProfile: &corev1.SeccompProfile{
								Type: corev1.SeccompProfileTypeRuntimeDefault,
							},
						},
						Ports: []corev1.ContainerPort{
							{
								Name:          "http",
								ContainerPort: 80,
							},
							{
								Name:          "https",
								ContainerPort: 443,
							},
							promPodPort,
						},
						Resources: corev1.ResourceRequirements{
							Requests: corev1.ResourceList{
								corev1.ResourceCPU:    resource.MustParse("500m"),
								corev1.ResourceMemory: resource.MustParse("127Mi"),
							},
						},
					}), 6))},
				}),
			},
		},
	}
}

func newNginxIngressControllerConfigmap(conf *config.Config, ingressConfig *NginxIngressConfig) *corev1.ConfigMap {
	confMap := &corev1.ConfigMap{
		TypeMeta: metav1.TypeMeta{
			Kind:       "ConfigMap",
			APIVersion: "v1",
		},
		ObjectMeta: metav1.ObjectMeta{
			Name:      ingressConfig.ResourceName,
			Namespace: conf.NS,
			Labels:    AddComponentLabel(GetTopLevelLabels(), "ingress-controller"),
		},
		Data: map[string]string{
			// Can't use 'allow-snippet-annotations=false' to reduce injection risk, since we require snippet functionality for OSM routing.
			// But we can still protect against leaked service account tokens.
			// See: https://kubernetes.github.io/ingress-nginx/user-guide/nginx-configuration/configmap/#annotation-value-word-blocklist
			"allow-snippet-annotations":       "true",
			"annotation-value-word-blocklist": "load_module,lua_package,_by_lua,location,root,proxy_pass,serviceaccount,{,},'",
		},
	}

	if ingressConfig.DefaultSSLCertificate != "" && ingressConfig.ForceSSLRedirect {
		confMap.Data["force-ssl-redirect"] = "true"
	}

	if ingressConfig.CustomHTTPErrors != "" {
		confMap.Data["custom-http-errors"] = ingressConfig.CustomHTTPErrors
	}

	return confMap
}

func newNginxIngressControllerPDB(conf *config.Config, ingressConfig *NginxIngressConfig) *policyv1.PodDisruptionBudget {
	maxUnavailable := intstr.FromInt(1)
	return &policyv1.PodDisruptionBudget{
		TypeMeta: metav1.TypeMeta{
			Kind:       "PodDisruptionBudget",
			APIVersion: "policy/v1",
		},
		ObjectMeta: metav1.ObjectMeta{
			Name:      ingressConfig.ResourceName,
			Namespace: conf.NS,
			Labels:    AddComponentLabel(GetTopLevelLabels(), "ingress-controller"),
		},
		Spec: policyv1.PodDisruptionBudgetSpec{
			Selector:       &metav1.LabelSelector{MatchLabels: ingressConfig.PodLabels()},
			MaxUnavailable: &maxUnavailable,
		},
	}
}

func newNginxIngressControllerHPA(conf *config.Config, ingressConfig *NginxIngressConfig) *autov1.HorizontalPodAutoscaler {
	return &autov1.HorizontalPodAutoscaler{
		TypeMeta: metav1.TypeMeta{
			Kind:       "HorizontalPodAutoscaler",
			APIVersion: "autoscaling/v1",
		},
		ObjectMeta: metav1.ObjectMeta{
			Name:      ingressConfig.ResourceName,
			Namespace: conf.NS,
			Labels:    AddComponentLabel(GetTopLevelLabels(), "ingress-controller"),
		},
		Spec: autov1.HorizontalPodAutoscalerSpec{
			ScaleTargetRef: autov1.CrossVersionObjectReference{
				APIVersion: "apps/v1",
				Kind:       "Deployment",
				Name:       ingressConfig.ResourceName,
			},
			MinReplicas:                    util.Int32Ptr(ingressConfig.MinReplicas),
			MaxReplicas:                    ingressConfig.MaxReplicas,
			TargetCPUUtilizationPercentage: &ingressConfig.TargetCPUUtilizationPercentage,
		},
	}
}<|MERGE_RESOLUTION|>--- conflicted
+++ resolved
@@ -304,14 +304,8 @@
 
 func newNginxIngressControllerService(conf *config.Config, ingressConfig *NginxIngressConfig) *corev1.Service {
 	annotations := make(map[string]string)
-<<<<<<< HEAD
 	sourceRanges := make([]string, 0)
-	for k, v := range promAnnotations {
-		annotations[k] = v
-	}
-
-=======
->>>>>>> f6923e21
+	
 	if ingressConfig != nil && ingressConfig.ServiceConfig != nil {
 		for k, v := range ingressConfig.ServiceConfig.Annotations {
 			annotations[k] = v
