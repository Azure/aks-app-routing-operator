// Copyright (c) Microsoft Corporation.
// Licensed under the MIT License.

package manifests

import (
	"path"
	"strconv"

	"github.com/Azure/aks-app-routing-operator/pkg/config"
	"github.com/Azure/aks-app-routing-operator/pkg/util"
	appsv1 "k8s.io/api/apps/v1"
	autov1 "k8s.io/api/autoscaling/v1"
	corev1 "k8s.io/api/core/v1"
	netv1 "k8s.io/api/networking/v1"
	policyv1 "k8s.io/api/policy/v1"
	rbacv1 "k8s.io/api/rbac/v1"
	"k8s.io/apimachinery/pkg/api/resource"
	metav1 "k8s.io/apimachinery/pkg/apis/meta/v1"
	"k8s.io/apimachinery/pkg/util/intstr"
)

const (
	controllerImageTag             = "v1.10.0"
	prom                           = "prometheus"
	IngressControllerComponentName = "ingress-controller"
)

var (
	// NginxResourceTypes is a list of resource types used to deploy the Nginx Ingress Controller
	NginxResourceTypes = []resourceType{
		{
			Group:   netv1.GroupName,
			Version: netv1.SchemeGroupVersion.Version,
			Name:    "IngressClass",
		},
		{
			Group:   corev1.GroupName,
			Version: corev1.SchemeGroupVersion.Version,
			Name:    "ServiceAccount",
		},
		{
			Group:   rbacv1.GroupName,
			Version: rbacv1.SchemeGroupVersion.Version,
			Name:    "ClusterRole",
		},
		{
			Group:   rbacv1.GroupName,
			Version: rbacv1.SchemeGroupVersion.Version,
			Name:    "Role",
		},
		{
			Group:   rbacv1.GroupName,
			Version: rbacv1.SchemeGroupVersion.Version,
			Name:    "ClusterRoleBinding",
		},
		{
			Group:   rbacv1.GroupName,
			Version: rbacv1.SchemeGroupVersion.Version,
			Name:    "RoleBinding",
		},
		{
			Group:   corev1.GroupName,
			Version: corev1.SchemeGroupVersion.Version,
			Name:    "Service",
		},
		{
			Group:   appsv1.GroupName,
			Version: appsv1.SchemeGroupVersion.Version,
			Name:    "Deployment",
		},
		{
			Group:   corev1.GroupName,
			Version: corev1.SchemeGroupVersion.Version,
			Name:    "ConfigMap",
		},
		{
			Group:   policyv1.GroupName,
			Version: policyv1.SchemeGroupVersion.Version,
			Name:    "PodDisruptionBudget",
		},
		{
			Group:   autov1.GroupName,
			Version: autov1.SchemeGroupVersion.Version,
			Name:    "HorizontalPodAutoscaler",
		},
	}
)

var nginxLabels = util.MergeMaps(
	map[string]string{
		k8sNameKey: "nginx",
	},
	GetTopLevelLabels(),
)

var (
	promServicePort = corev1.ServicePort{
		Name:       prom,
		Port:       10254,
		TargetPort: intstr.FromString(prom),
	}
	promPodPort = corev1.ContainerPort{
		Name:          prom,
		ContainerPort: promServicePort.Port,
	}
	promAnnotations = map[string]string{
		"prometheus.io/scrape": "true",
		"prometheus.io/port":   strconv.Itoa(int(promServicePort.Port)),
	}
)

// NginxIngressConfig defines configuration options for required resources for an Ingress
type NginxIngressConfig struct {
	ControllerClass       string         // controller class which is equivalent to controller field of IngressClass
	ResourceName          string         // name given to all resources
	IcName                string         // IngressClass name
	ServiceConfig         *ServiceConfig // service config that specifies details about the LB, defaults if nil
	DefaultSSLCertificate string         // namespace/name used to create SSL certificate for the default HTTPS server (catch-all)
<<<<<<< HEAD
	DefaultBackendService string
	ForceSSLRedirect      bool // flag to sets all redirects to HTTPS if there is a default TLS certificate (requires DefaultSSLCertificate)
=======
	ForceSSLRedirect      bool           // flag to sets all redirects to HTTPS if there is a default TLS certificate (requires DefaultSSLCertificate)
>>>>>>> dfdef919
	MinReplicas           int32
	MaxReplicas           int32
	// TargetCPUUtilizationPercentage is the target average CPU utilization of the Ingress Controller
	TargetCPUUtilizationPercentage int32
}

func (n *NginxIngressConfig) PodLabels() map[string]string {
	return map[string]string{"app": n.ResourceName}
}

// ServiceConfig defines configuration options for required resources for a Service that goes with an Ingress
type ServiceConfig struct {
	Annotations map[string]string
}

func GetNginxResources(conf *config.Config, ingressConfig *NginxIngressConfig) *NginxResources {
	res := &NginxResources{
		IngressClass:            newNginxIngressControllerIngressClass(conf, ingressConfig),
		ServiceAccount:          newNginxIngressControllerServiceAccount(conf, ingressConfig),
		ClusterRole:             newNginxIngressControllerClusterRole(conf, ingressConfig),
		Role:                    newNginxIngressControllerRole(conf, ingressConfig),
		ClusterRoleBinding:      newNginxIngressControllerClusterRoleBinding(conf, ingressConfig),
		RoleBinding:             newNginxIngressControllerRoleBinding(conf, ingressConfig),
		Service:                 newNginxIngressControllerService(conf, ingressConfig),
		Deployment:              newNginxIngressControllerDeployment(conf, ingressConfig),
		ConfigMap:               newNginxIngressControllerConfigmap(conf, ingressConfig),
		HorizontalPodAutoscaler: newNginxIngressControllerHPA(conf, ingressConfig),
		PodDisruptionBudget:     newNginxIngressControllerPDB(conf, ingressConfig),
	}

	for _, obj := range res.Objects() {
		l := util.MergeMaps(obj.GetLabels(), nginxLabels)
		obj.SetLabels(l)
	}

	// Can safely assume the namespace exists if using kube-system.
	// Purposefully do this after applying the labels, namespace isn't an Nginx-specific resource
	if conf.NS != "kube-system" {
		res.Namespace = Namespace(conf)
	}

	return res
}

func newNginxIngressControllerIngressClass(conf *config.Config, ingressConfig *NginxIngressConfig) *netv1.IngressClass {
	return &netv1.IngressClass{
		TypeMeta: metav1.TypeMeta{
			Kind:       "IngressClass",
			APIVersion: "networking.k8s.io/v1",
		},
		ObjectMeta: metav1.ObjectMeta{Name: ingressConfig.IcName, Labels: GetTopLevelLabels()},
		Spec: netv1.IngressClassSpec{
			Controller: ingressConfig.ControllerClass,
		},
	}
}

func newNginxIngressControllerServiceAccount(conf *config.Config, ingressConfig *NginxIngressConfig) *corev1.ServiceAccount {
	return &corev1.ServiceAccount{
		TypeMeta: metav1.TypeMeta{
			Kind:       "ServiceAccount",
			APIVersion: "v1",
		},
		ObjectMeta: metav1.ObjectMeta{
			Name:      ingressConfig.ResourceName,
			Namespace: conf.NS,
			Labels:    AddComponentLabel(GetTopLevelLabels(), "ingress-controller"),
		},
	}
}

func newNginxIngressControllerClusterRole(conf *config.Config, ingressConfig *NginxIngressConfig) *rbacv1.ClusterRole {
	return &rbacv1.ClusterRole{
		TypeMeta: metav1.TypeMeta{
			Kind:       "ClusterRole",
			APIVersion: "rbac.authorization.k8s.io/v1",
		},
		ObjectMeta: metav1.ObjectMeta{
			Name:   ingressConfig.ResourceName,
			Labels: AddComponentLabel(GetTopLevelLabels(), "ingress-controller"),
		},
		Rules: []rbacv1.PolicyRule{
			{
				APIGroups: []string{""},
				Resources: []string{"configmaps", "endpoints", "nodes", "pods", "secrets", "namespaces"},
				Verbs:     []string{"list", "watch"},
			},
			{
				APIGroups: []string{"coordination.k8s.io"},
				Resources: []string{"leases"},
				Verbs:     []string{"list", "watch"},
			},
			{
				APIGroups: []string{""},
				Resources: []string{"nodes"},
				Verbs:     []string{"get"},
			},
			{
				APIGroups: []string{""},
				Resources: []string{"services"},
				Verbs:     []string{"get", "list", "watch"},
			},
			{
				APIGroups: []string{"networking.k8s.io"},
				Resources: []string{"ingresses"},
				Verbs:     []string{"get", "watch", "list"},
			},
			{
				APIGroups: []string{""},
				Resources: []string{"events"},
				Verbs:     []string{"create", "patch"},
			},
			{
				APIGroups: []string{"networking.k8s.io"},
				Resources: []string{"ingresses/status"},
				Verbs:     []string{"update"},
			},
			{
				APIGroups: []string{"networking.k8s.io"},
				Resources: []string{"ingressclasses"},
				Verbs:     []string{"get", "list", "watch"},
			},
			{
				APIGroups: []string{"discovery.k8s.io"},
				Resources: []string{"endpointslices"},
				Verbs:     []string{"list", "watch", "get"},
			},
		},
	}
}

func newNginxIngressControllerRole(conf *config.Config, ingressConfig *NginxIngressConfig) *rbacv1.Role {
	return &rbacv1.Role{
		TypeMeta: metav1.TypeMeta{
			Kind:       "Role",
			APIVersion: "rbac.authorization.k8s.io/v1",
		},
		ObjectMeta: metav1.ObjectMeta{
			Name:      ingressConfig.ResourceName,
			Labels:    AddComponentLabel(GetTopLevelLabels(), "ingress-controller"),
			Namespace: conf.NS,
		},
		Rules: []rbacv1.PolicyRule{
			{
				APIGroups: []string{""},
				Resources: []string{"namespaces"},
				Verbs:     []string{"get"},
			},
			// temporary permission used for update from 1.3.0->1.8.1
			{
				APIGroups: []string{""},
				Resources: []string{"configmaps"},
				Verbs:     []string{"update"},
			},
			{
				APIGroups: []string{""},
				Resources: []string{"configmaps", "pods", "secrets", "endpoints"},
				Verbs:     []string{"get", "list", "watch"},
			},
			{
				APIGroups: []string{""},
				Resources: []string{"services"},
				Verbs:     []string{"get", "list", "watch"},
			},
			{
				APIGroups: []string{"networking.k8s.io"},
				Resources: []string{"ingresses"},
				Verbs:     []string{"get", "list", "watch"},
			},
			{
				APIGroups: []string{"networking.k8s.io"},
				Resources: []string{"ingresses/status"},
				Verbs:     []string{"update"},
			},
			{
				APIGroups: []string{"networking.k8s.io"},
				Resources: []string{"ingressclasses"},
				Verbs:     []string{"get", "list", "watch"},
			},
			{
				APIGroups:     []string{"coordination.k8s.io"},
				Resources:     []string{"leases"},
				ResourceNames: []string{ingressConfig.ResourceName},
				Verbs:         []string{"get", "update"},
			},
			{
				APIGroups: []string{"coordination.k8s.io"},
				Resources: []string{"leases"},
				Verbs:     []string{"create"},
			},
			{
				APIGroups: []string{""},
				Resources: []string{"events"},
				Verbs:     []string{"create", "patch"},
			},
			{
				APIGroups: []string{"discovery.k8s.io"},
				Resources: []string{"endpointslices"},
				Verbs:     []string{"list", "watch", "get"},
			},
		},
	}
}

func newNginxIngressControllerClusterRoleBinding(conf *config.Config, ingressConfig *NginxIngressConfig) *rbacv1.ClusterRoleBinding {
	return &rbacv1.ClusterRoleBinding{
		TypeMeta: metav1.TypeMeta{
			Kind:       "ClusterRoleBinding",
			APIVersion: "rbac.authorization.k8s.io/v1",
		},
		ObjectMeta: metav1.ObjectMeta{
			Name:   ingressConfig.ResourceName,
			Labels: AddComponentLabel(GetTopLevelLabels(), "ingress-controller"),
		},
		RoleRef: rbacv1.RoleRef{
			APIGroup: "rbac.authorization.k8s.io",
			Kind:     "ClusterRole",
			Name:     ingressConfig.ResourceName,
		},
		Subjects: []rbacv1.Subject{{
			Kind:      "ServiceAccount",
			Name:      ingressConfig.ResourceName,
			Namespace: conf.NS,
		}},
	}
}

func newNginxIngressControllerRoleBinding(conf *config.Config, ingressConfig *NginxIngressConfig) *rbacv1.RoleBinding {
	return &rbacv1.RoleBinding{
		TypeMeta: metav1.TypeMeta{
			Kind:       "RoleBinding",
			APIVersion: "rbac.authorization.k8s.io/v1",
		},
		ObjectMeta: metav1.ObjectMeta{
			Name:      ingressConfig.ResourceName,
			Namespace: conf.NS,
			Labels:    AddComponentLabel(GetTopLevelLabels(), "ingress-controller"),
		},
		RoleRef: rbacv1.RoleRef{
			APIGroup: "rbac.authorization.k8s.io",
			Kind:     "Role",
			Name:     ingressConfig.ResourceName,
		},
		Subjects: []rbacv1.Subject{{
			Kind:      "ServiceAccount",
			Name:      ingressConfig.ResourceName,
			Namespace: conf.NS,
		}},
	}
}

func newNginxIngressControllerService(conf *config.Config, ingressConfig *NginxIngressConfig) *corev1.Service {
	annotations := make(map[string]string)
	for k, v := range promAnnotations {
		annotations[k] = v
	}

	if ingressConfig != nil && ingressConfig.ServiceConfig != nil {
		for k, v := range ingressConfig.ServiceConfig.Annotations {
			annotations[k] = v
		}
	}

	return &corev1.Service{
		TypeMeta: metav1.TypeMeta{
			Kind:       "Service",
			APIVersion: "v1",
		},
		ObjectMeta: metav1.ObjectMeta{
			Name:        ingressConfig.ResourceName,
			Namespace:   conf.NS,
			Labels:      AddComponentLabel(GetTopLevelLabels(), "ingress-controller"),
			Annotations: annotations,
		},
		Spec: corev1.ServiceSpec{
			ExternalTrafficPolicy: corev1.ServiceExternalTrafficPolicyTypeLocal,
			Type:                  corev1.ServiceTypeLoadBalancer,
			Selector:              ingressConfig.PodLabels(),
			Ports: []corev1.ServicePort{
				{
					Name:       "http",
					Port:       80,
					TargetPort: intstr.FromString("http"),
				},
				{
					Name:       "https",
					Port:       443,
					TargetPort: intstr.FromString("https"),
				},
				promServicePort,
			},
		},
	}
}

func newNginxIngressControllerDeployment(conf *config.Config, ingressConfig *NginxIngressConfig) *appsv1.Deployment {
	ingressControllerDeploymentLabels := AddComponentLabel(GetTopLevelLabels(), IngressControllerComponentName)

	ingressControllerPodLabels := AddComponentLabel(GetTopLevelLabels(), IngressControllerComponentName)
	for k, v := range ingressConfig.PodLabels() {
		ingressControllerPodLabels[k] = v
	}

	podAnnotations := map[string]string{}
	if !conf.DisableOSM {
		podAnnotations["openservicemesh.io/sidecar-injection"] = "disabled"
	}

	for k, v := range promAnnotations {
		podAnnotations[k] = v
	}

	selector := &metav1.LabelSelector{MatchLabels: ingressConfig.PodLabels()}

	deploymentArgs := []string{
		"/nginx-ingress-controller",
		"--ingress-class=" + ingressConfig.IcName,
		"--controller-class=" + ingressConfig.ControllerClass,
		"--election-id=" + ingressConfig.ResourceName,
		"--publish-service=$(POD_NAMESPACE)/" + ingressConfig.ResourceName,
		"--configmap=$(POD_NAMESPACE)/" + ingressConfig.ResourceName,
		"--enable-annotation-validation=true",
		"--http-port=8080",
		"--https-port=8443",
	}

	if ingressConfig.DefaultSSLCertificate != "" {
		deploymentArgs = append(deploymentArgs, "--default-ssl-certificate="+ingressConfig.DefaultSSLCertificate)
	}

	if ingressConfig.DefaultBackendService != "" {
		deploymentArgs = append(deploymentArgs, "--default-backend-service="+ingressConfig.DefaultBackendService)
	}

	return &appsv1.Deployment{
		TypeMeta: metav1.TypeMeta{
			Kind:       "Deployment",
			APIVersion: "apps/v1",
		},
		ObjectMeta: metav1.ObjectMeta{
			Name:      ingressConfig.ResourceName,
			Namespace: conf.NS,
			Labels:    ingressControllerDeploymentLabels,
		},
		Spec: appsv1.DeploymentSpec{
			RevisionHistoryLimit: util.Int32Ptr(2),
			Selector:             selector,
			Template: corev1.PodTemplateSpec{
				ObjectMeta: metav1.ObjectMeta{
					Labels:      ingressControllerPodLabels,
					Annotations: podAnnotations,
				},
				Spec: *WithPreferSystemNodes(&corev1.PodSpec{
					TopologySpreadConstraints: []corev1.TopologySpreadConstraint{
						{
							MaxSkew:           1,
							TopologyKey:       "kubernetes.io/hostname", // spread across nodes
							WhenUnsatisfiable: corev1.ScheduleAnyway,
							LabelSelector:     selector,
						},
					},
					ServiceAccountName: ingressConfig.ResourceName,
					Containers: []corev1.Container{*withPodRefEnvVars(withLivenessProbeMatchingReadinessNewFailureThresh(withTypicalReadinessProbe(10254, &corev1.Container{
						Name:  "controller",
						Image: path.Join(conf.Registry, "/oss/kubernetes/ingress/nginx-ingress-controller:"+controllerImageTag),
						Args:  deploymentArgs,
						SecurityContext: &corev1.SecurityContext{
							AllowPrivilegeEscalation: util.ToPtr(false),
							Capabilities: &corev1.Capabilities{
								Add:  []corev1.Capability{"NET_BIND_SERVICE"}, // needed to bind to 80/443 ports https://github.com/kubernetes/ingress-nginx/blob/ca6d3622e5c2819a29f4a407ed272f42d10a91a9/docs/troubleshooting.md?plain=1#L369
								Drop: []corev1.Capability{"ALL"},
							},
							RunAsNonRoot: util.ToPtr(true),
							RunAsUser:    util.Int64Ptr(101),
							SeccompProfile: &corev1.SeccompProfile{
								Type: corev1.SeccompProfileTypeRuntimeDefault,
							},
						},
						Ports: []corev1.ContainerPort{
							{
								Name:          "http",
								ContainerPort: 8080,
							},
							{
								Name:          "https",
								ContainerPort: 8443,
							},
							promPodPort,
						},
						Resources: corev1.ResourceRequirements{
							Requests: corev1.ResourceList{
								corev1.ResourceCPU:    resource.MustParse("500m"),
								corev1.ResourceMemory: resource.MustParse("127Mi"),
							},
						},
					}), 6))},
				}),
			},
		},
	}
}

func newNginxIngressControllerConfigmap(conf *config.Config, ingressConfig *NginxIngressConfig) *corev1.ConfigMap {
	confMap := &corev1.ConfigMap{
		TypeMeta: metav1.TypeMeta{
			Kind:       "ConfigMap",
			APIVersion: "v1",
		},
		ObjectMeta: metav1.ObjectMeta{
			Name:      ingressConfig.ResourceName,
			Namespace: conf.NS,
			Labels:    AddComponentLabel(GetTopLevelLabels(), "ingress-controller"),
		},
		Data: map[string]string{
			// Can't use 'allow-snippet-annotations=false' to reduce injection risk, since we require snippet functionality for OSM routing.
			// But we can still protect against leaked service account tokens.
			// See: https://kubernetes.github.io/ingress-nginx/user-guide/nginx-configuration/configmap/#annotation-value-word-blocklist
			"allow-snippet-annotations":       "true",
			"annotation-value-word-blocklist": "load_module,lua_package,_by_lua,location,root,proxy_pass,serviceaccount,{,},'",
		},
	}

	if ingressConfig.DefaultSSLCertificate != "" && ingressConfig.ForceSSLRedirect {
		confMap.Data["force-ssl-redirect"] = "true"
	}

	return confMap
}

func newNginxIngressControllerPDB(conf *config.Config, ingressConfig *NginxIngressConfig) *policyv1.PodDisruptionBudget {
	maxUnavailable := intstr.FromInt(1)
	return &policyv1.PodDisruptionBudget{
		TypeMeta: metav1.TypeMeta{
			Kind:       "PodDisruptionBudget",
			APIVersion: "policy/v1",
		},
		ObjectMeta: metav1.ObjectMeta{
			Name:      ingressConfig.ResourceName,
			Namespace: conf.NS,
			Labels:    AddComponentLabel(GetTopLevelLabels(), "ingress-controller"),
		},
		Spec: policyv1.PodDisruptionBudgetSpec{
			Selector:       &metav1.LabelSelector{MatchLabels: ingressConfig.PodLabels()},
			MaxUnavailable: &maxUnavailable,
		},
	}
}

func newNginxIngressControllerHPA(conf *config.Config, ingressConfig *NginxIngressConfig) *autov1.HorizontalPodAutoscaler {
	return &autov1.HorizontalPodAutoscaler{
		TypeMeta: metav1.TypeMeta{
			Kind:       "HorizontalPodAutoscaler",
			APIVersion: "autoscaling/v1",
		},
		ObjectMeta: metav1.ObjectMeta{
			Name:      ingressConfig.ResourceName,
			Namespace: conf.NS,
			Labels:    AddComponentLabel(GetTopLevelLabels(), "ingress-controller"),
		},
		Spec: autov1.HorizontalPodAutoscalerSpec{
			ScaleTargetRef: autov1.CrossVersionObjectReference{
				APIVersion: "apps/v1",
				Kind:       "Deployment",
				Name:       ingressConfig.ResourceName,
			},
			MinReplicas:                    util.Int32Ptr(ingressConfig.MinReplicas),
			MaxReplicas:                    ingressConfig.MaxReplicas,
			TargetCPUUtilizationPercentage: &ingressConfig.TargetCPUUtilizationPercentage,
		},
	}
}<|MERGE_RESOLUTION|>--- conflicted
+++ resolved
@@ -117,12 +117,8 @@
 	IcName                string         // IngressClass name
 	ServiceConfig         *ServiceConfig // service config that specifies details about the LB, defaults if nil
 	DefaultSSLCertificate string         // namespace/name used to create SSL certificate for the default HTTPS server (catch-all)
-<<<<<<< HEAD
-	DefaultBackendService string
-	ForceSSLRedirect      bool // flag to sets all redirects to HTTPS if there is a default TLS certificate (requires DefaultSSLCertificate)
-=======
+	DefaultBackendService string         // namespace/name used to determine default backend service for / and /healthz endpoints
 	ForceSSLRedirect      bool           // flag to sets all redirects to HTTPS if there is a default TLS certificate (requires DefaultSSLCertificate)
->>>>>>> dfdef919
 	MinReplicas           int32
 	MaxReplicas           int32
 	// TargetCPUUtilizationPercentage is the target average CPU utilization of the Ingress Controller
