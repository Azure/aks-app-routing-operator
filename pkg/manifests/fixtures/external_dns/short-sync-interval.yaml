--- conflicted
+++ resolved
@@ -112,12 +112,8 @@
       labels:
         app: external-dns
         app.kubernetes.io/managed-by: aks-app-routing-operator
-<<<<<<< HEAD
         checksum/configmap: 26c8b3887b528306
-=======
-        checksum/configmap: 7a7768971308cadb
         kubernetes.azure.com/managedby: aks
->>>>>>> 338f219a
     spec:
       affinity:
         nodeAffinity:
@@ -309,12 +305,8 @@
       labels:
         app: external-dns-private
         app.kubernetes.io/managed-by: aks-app-routing-operator
-<<<<<<< HEAD
         checksum/configmap: 7b857b2a6b5287e0
-=======
-        checksum/configmap: aa75575c57a3fa54
         kubernetes.azure.com/managedby: aks
->>>>>>> 338f219a
     spec:
       affinity:
         nodeAffinity:
