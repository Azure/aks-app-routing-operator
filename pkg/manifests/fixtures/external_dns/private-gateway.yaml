--- conflicted
+++ resolved
@@ -110,12 +110,8 @@
       labels:
         app: test-dns-config-private-external-dns
         app.kubernetes.io/managed-by: aks-app-routing-operator
-<<<<<<< HEAD
         checksum/configmap: 7f248ea40060b041
-=======
-        checksum/configmap: 10d3362c74fab97c
         kubernetes.azure.com/managedby: aks
->>>>>>> 338f219a
     spec:
       affinity:
         nodeAffinity:
