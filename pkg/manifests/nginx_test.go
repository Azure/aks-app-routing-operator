// Copyright (c) Microsoft Corporation.
// Licensed under the MIT License.

package manifests

import (
	"path"
	"testing"

	"github.com/Azure/aks-app-routing-operator/pkg/config"
	appsv1 "k8s.io/api/apps/v1"
	metav1 "k8s.io/apimachinery/pkg/apis/meta/v1"
)

var (
	ingConfig = &NginxIngressConfig{
		ControllerClass: "webapprouting.kubernetes.azure.com/nginx",
		ResourceName:    "nginx",
		IcName:          "webapprouting.kubernetes.azure.com",
		ServiceConfig: &ServiceConfig{
			Annotations: map[string]string{
				"service.beta.kubernetes.io/azure-load-balancer-internal": "true",
			},
		},
		MinReplicas:                    2,
		MaxReplicas:                    100,
		TargetCPUUtilizationPercentage: 80,
	}
	controllerTestCases = []struct {
		Name      string
		Conf      *config.Config
		Deploy    *appsv1.Deployment
		IngConfig *NginxIngressConfig
	}{
		{
			Name: "full",
			Conf: &config.Config{
				NS:          "test-namespace",
				Registry:    "test-registry",
				MSIClientID: "test-msi-client-id",
				TenantID:    "test-tenant-id",
				Cloud:       "test-cloud",
				Location:    "test-location",
			},
			Deploy: &appsv1.Deployment{
				ObjectMeta: metav1.ObjectMeta{
					Name: "test-operator-deploy",
					UID:  "test-operator-deploy-uid",
				},
			},
			IngConfig: ingConfig,
		},
		{
			Name: "no-ownership",
			Conf: &config.Config{
				NS:          "test-namespace",
				Registry:    "test-registry",
				MSIClientID: "test-msi-client-id",
				TenantID:    "test-tenant-id",
				Cloud:       "test-cloud",
				Location:    "test-location",
			},
			IngConfig: ingConfig,
		},
		{
			Name: "kube-system",
			Conf: &config.Config{
				NS:          "kube-system",
				Registry:    "test-registry",
				MSIClientID: "test-msi-client-id",
				TenantID:    "test-tenant-id",
				Cloud:       "test-cloud",
				Location:    "test-location",
			},
			IngConfig: ingConfig,
		},
		{
			Name: "optional-features-disabled",
			Conf: &config.Config{
				NS:              "test-namespace",
				Registry:        "test-registry",
				MSIClientID:     "test-msi-client-id",
				TenantID:        "test-tenant-id",
				Cloud:           "test-cloud",
				Location:        "test-location",
				DisableKeyvault: true,
				DisableOSM:      true,
			},
			IngConfig: ingConfig,
		},
		{
			Name: "internal",
			Conf: &config.Config{
				NS:          "test-namespace",
				Registry:    "test-registry",
				MSIClientID: "test-msi-client-id",
				TenantID:    "test-tenant-id",
				Cloud:       "test-cloud",
				Location:    "test-location",
			},
			Deploy: &appsv1.Deployment{
				ObjectMeta: metav1.ObjectMeta{
					Name: "test-operator-deploy",
					UID:  "test-operator-deploy-uid",
				},
			},
			IngConfig: &NginxIngressConfig{
				ControllerClass:                "test-controller-class",
				ResourceName:                   "nginx",
				IcName:                         "nginx-private",
				MinReplicas:                    2,
				MaxReplicas:                    100,
				TargetCPUUtilizationPercentage: 80,
			},
		},
		{
			Name: "internal-with-ssl-cert",
			Conf: &config.Config{
				NS:          "test-namespace",
				Registry:    "test-registry",
				MSIClientID: "test-msi-client-id",
				TenantID:    "test-tenant-id",
				Cloud:       "test-cloud",
				Location:    "test-location",
			},
			Deploy: &appsv1.Deployment{
				ObjectMeta: metav1.ObjectMeta{
					Name: "test-operator-deploy",
					UID:  "test-operator-deploy-uid",
				},
			},
			IngConfig: &NginxIngressConfig{
				ControllerClass:                "test-controller-class",
				ResourceName:                   "nginx",
				IcName:                         "nginx-private",
				DefaultSSLCertificate:          "fakenamespace/fakename",
				MinReplicas:                    2,
				MaxReplicas:                    100,
				TargetCPUUtilizationPercentage: 80,
			},
		},
		{
<<<<<<< HEAD
			Name: "internal-with-default-backend-service",
=======
			Name: "internal-with-ssl-cert-and-force-ssl",
>>>>>>> 0b3bedb1
			Conf: &config.Config{
				NS:          "test-namespace",
				Registry:    "test-registry",
				MSIClientID: "test-msi-client-id",
				TenantID:    "test-tenant-id",
				Cloud:       "test-cloud",
				Location:    "test-location",
			},
			Deploy: &appsv1.Deployment{
				ObjectMeta: metav1.ObjectMeta{
					Name: "test-operator-deploy",
					UID:  "test-operator-deploy-uid",
				},
			},
			IngConfig: &NginxIngressConfig{
<<<<<<< HEAD
				ControllerClass:       "test-controller-class",
				ResourceName:          "nginx",
				IcName:                "nginx-private",
				DefaultBackendService: "fakenamespace/fakename",
			},
		},
=======
				ControllerClass:                "test-controller-class",
				ResourceName:                   "nginx",
				IcName:                         "nginx-private",
				DefaultSSLCertificate:          "fakenamespace/fakename",
				ForceSSLRedirect:               true,
				MinReplicas:                    2,
				MaxReplicas:                    100,
				TargetCPUUtilizationPercentage: 80,
			},
		},
		{
			Name: "internal-with-nil-ssl-cert-and-force-ssl",
			Conf: &config.Config{
				NS:          "test-namespace",
				Registry:    "test-registry",
				MSIClientID: "test-msi-client-id",
				TenantID:    "test-tenant-id",
				Cloud:       "test-cloud",
				Location:    "test-location",
			},
			Deploy: &appsv1.Deployment{
				ObjectMeta: metav1.ObjectMeta{
					Name: "test-operator-deploy",
					UID:  "test-operator-deploy-uid",
				},
			},
			IngConfig: &NginxIngressConfig{
				ControllerClass:                "test-controller-class",
				ResourceName:                   "nginx",
				IcName:                         "nginx-private",
				DefaultSSLCertificate:          "",
				ForceSSLRedirect:               true,
				MinReplicas:                    2,
				MaxReplicas:                    100,
				TargetCPUUtilizationPercentage: 80,
			},
		},
		{
			Name: "full-with-replicas",
			Conf: &config.Config{
				NS:          "test-namespace",
				Registry:    "test-registry",
				MSIClientID: "test-msi-client-id",
				TenantID:    "test-tenant-id",
				Cloud:       "test-cloud",
				Location:    "test-location",
			},
			Deploy: &appsv1.Deployment{
				ObjectMeta: metav1.ObjectMeta{
					Name: "test-operator-deploy",
					UID:  "test-operator-deploy-uid",
				},
			},
			IngConfig: func() *NginxIngressConfig {
				copy := *ingConfig
				copy.MinReplicas = 15
				copy.MaxReplicas = 30
				copy.TargetCPUUtilizationPercentage = 80
				return &copy
			}(),
		},
		{
			Name: "full-with-target-cpu",
			Conf: &config.Config{
				NS:          "test-namespace",
				Registry:    "test-registry",
				MSIClientID: "test-msi-client-id",
				TenantID:    "test-tenant-id",
				Cloud:       "test-cloud",
				Location:    "test-location",
			},
			Deploy: &appsv1.Deployment{
				ObjectMeta: metav1.ObjectMeta{
					Name: "test-operator-deploy",
					UID:  "test-operator-deploy-uid",
				},
			},
			IngConfig: func() *NginxIngressConfig {
				copy := *ingConfig
				copy.MinReplicas = 15
				copy.MaxReplicas = 30
				copy.TargetCPUUtilizationPercentage = 63
				return &copy
			}(),
		},
>>>>>>> 0b3bedb1
	}
	classTestCases = []struct {
		Name      string
		Conf      *config.Config
		Deploy    *appsv1.Deployment
		IngConfig *NginxIngressConfig
	}{
		{
			Name: "full",
			Conf: &config.Config{NS: "test-namespace"},
			Deploy: &appsv1.Deployment{
				ObjectMeta: metav1.ObjectMeta{
					Name: "test-operator-deploy",
					UID:  "test-operator-deploy-uid",
				},
			},
			IngConfig: ingConfig,
		},
		{
			Name:      "no-ownership",
			Conf:      &config.Config{NS: "test-namespace"},
			IngConfig: ingConfig,
		},
	}
)

func TestIngressControllerResources(t *testing.T) {
	for _, tc := range controllerTestCases {
		objs := GetNginxResources(tc.Conf, tc.IngConfig)
		fixture := path.Join("fixtures", "nginx", tc.Name) + ".json"
		AssertFixture(t, fixture, objs.Objects())
	}
}

func TestMapAdditions(t *testing.T) {
	testMap := map[string]string{"testkey1": "testval1"}
	withAdditions := AddComponentLabel(testMap, "ingress-controller")

	if withAdditions["testkey1"] != "testval1" {
		t.Errorf("new map doesn't include original values")
	}

	if withAdditions["app.kubernetes.io/component"] != "ingress-controller" {
		t.Errorf("new map doesn't include correct labels for ingress controller deployment")
	}

	_, ok := testMap["app.kubernetes.io/component"]
	if ok {
		t.Errorf("original map was written to")
	}
}<|MERGE_RESOLUTION|>--- conflicted
+++ resolved
@@ -140,34 +140,49 @@
 			},
 		},
 		{
-<<<<<<< HEAD
+			Name: "internal-with-ssl-cert-and-force-ssl",
+			Conf: &config.Config{
+				NS:          "test-namespace",
+				Registry:    "test-registry",
+				MSIClientID: "test-msi-client-id",
+				TenantID:    "test-tenant-id",
+				Cloud:       "test-cloud",
+				Location:    "test-location",
+			},
+			Deploy: &appsv1.Deployment{
+				ObjectMeta: metav1.ObjectMeta{
+					Name: "test-operator-deploy",
+					UID:  "test-operator-deploy-uid",
+				},
+			},
+			IngConfig: &NginxIngressConfig{
+				ControllerClass:                "test-controller-class",
+				ResourceName:                   "nginx",
+				IcName:                         "nginx-private",
+				DefaultSSLCertificate:          "fakenamespace/fakename",
+				ForceSSLRedirect:               true,
+				MinReplicas:                    2,
+				MaxReplicas:                    100,
+				TargetCPUUtilizationPercentage: 80,
+			},
+		},
+		{
 			Name: "internal-with-default-backend-service",
-=======
-			Name: "internal-with-ssl-cert-and-force-ssl",
->>>>>>> 0b3bedb1
-			Conf: &config.Config{
-				NS:          "test-namespace",
-				Registry:    "test-registry",
-				MSIClientID: "test-msi-client-id",
-				TenantID:    "test-tenant-id",
-				Cloud:       "test-cloud",
-				Location:    "test-location",
-			},
-			Deploy: &appsv1.Deployment{
-				ObjectMeta: metav1.ObjectMeta{
-					Name: "test-operator-deploy",
-					UID:  "test-operator-deploy-uid",
-				},
-			},
-			IngConfig: &NginxIngressConfig{
-<<<<<<< HEAD
-				ControllerClass:       "test-controller-class",
-				ResourceName:          "nginx",
-				IcName:                "nginx-private",
-				DefaultBackendService: "fakenamespace/fakename",
-			},
-		},
-=======
+			Conf: &config.Config{
+				NS:          "test-namespace",
+				Registry:    "test-registry",
+				MSIClientID: "test-msi-client-id",
+				TenantID:    "test-tenant-id",
+				Cloud:       "test-cloud",
+				Location:    "test-location",
+			},
+			Deploy: &appsv1.Deployment{
+				ObjectMeta: metav1.ObjectMeta{
+					Name: "test-operator-deploy",
+					UID:  "test-operator-deploy-uid",
+				},
+			},
+			IngConfig: &NginxIngressConfig{
 				ControllerClass:                "test-controller-class",
 				ResourceName:                   "nginx",
 				IcName:                         "nginx-private",
@@ -253,7 +268,6 @@
 				return &copy
 			}(),
 		},
->>>>>>> 0b3bedb1
 	}
 	classTestCases = []struct {
 		Name      string
