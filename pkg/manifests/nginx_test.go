--- conflicted
+++ resolved
@@ -167,38 +167,81 @@
 			},
 		},
 		{
-<<<<<<< HEAD
+			Name: "internal-with-default-backend-service",
+			Conf: &config.Config{
+				NS:          "test-namespace",
+				Registry:    "test-registry",
+				MSIClientID: "test-msi-client-id",
+				TenantID:    "test-tenant-id",
+				Cloud:       "test-cloud",
+				Location:    "test-location",
+			},
+			Deploy: &appsv1.Deployment{
+				ObjectMeta: metav1.ObjectMeta{
+					Name: "test-operator-deploy",
+					UID:  "test-operator-deploy-uid",
+				},
+			},
+			IngConfig: &NginxIngressConfig{
+				ControllerClass:                "test-controller-class",
+				ResourceName:                   "nginx",
+				IcName:                         "nginx-private",
+				DefaultBackendService:          "fakenamespace/fakename",
+				ForceSSLRedirect:               true,
+				MinReplicas:                    2,
+				MaxReplicas:                    100,
+				TargetCPUUtilizationPercentage: 80,
+			},
+		},
+		{
 			Name: "internal-with-custom-http-errors",
-=======
-			Name: "internal-with-default-backend-service",
->>>>>>> 29555b10
-			Conf: &config.Config{
-				NS:          "test-namespace",
-				Registry:    "test-registry",
-				MSIClientID: "test-msi-client-id",
-				TenantID:    "test-tenant-id",
-				Cloud:       "test-cloud",
-				Location:    "test-location",
-			},
-			Deploy: &appsv1.Deployment{
-				ObjectMeta: metav1.ObjectMeta{
-					Name: "test-operator-deploy",
-					UID:  "test-operator-deploy-uid",
-				},
-			},
-			IngConfig: &NginxIngressConfig{
-<<<<<<< HEAD
-				ControllerClass:  "test-controller-class",
-				ResourceName:     "nginx",
-				IcName:           "nginx-private",
-				CustomHTTPErrors: "404,503",
-			},
-		},
-=======
-				ControllerClass:                "test-controller-class",
-				ResourceName:                   "nginx",
-				IcName:                         "nginx-private",
-				DefaultBackendService:          "fakenamespace/fakename",
+			Conf: &config.Config{
+				NS:          "test-namespace",
+				Registry:    "test-registry",
+				MSIClientID: "test-msi-client-id",
+				TenantID:    "test-tenant-id",
+				Cloud:       "test-cloud",
+				Location:    "test-location",
+			},
+			Deploy: &appsv1.Deployment{
+				ObjectMeta: metav1.ObjectMeta{
+					Name: "test-operator-deploy",
+					UID:  "test-operator-deploy-uid",
+				},
+			},
+			IngConfig: &NginxIngressConfig{
+				ControllerClass:                "test-controller-class",
+				ResourceName:                   "nginx",
+				IcName:                         "nginx-private",
+				CustomHTTPErrors:               "404,503",
+				MinReplicas:                    2,
+				MaxReplicas:                    100,
+				TargetCPUUtilizationPercentage: 80,
+			},
+		},
+		{
+			Name: "internal-with-custom-http-errors-cert-and-service",
+			Conf: &config.Config{
+				NS:          "test-namespace",
+				Registry:    "test-registry",
+				MSIClientID: "test-msi-client-id",
+				TenantID:    "test-tenant-id",
+				Cloud:       "test-cloud",
+				Location:    "test-location",
+			},
+			Deploy: &appsv1.Deployment{
+				ObjectMeta: metav1.ObjectMeta{
+					Name: "test-operator-deploy",
+					UID:  "test-operator-deploy-uid",
+				},
+			},
+			IngConfig: &NginxIngressConfig{
+				ControllerClass:                "test-controller-class",
+				ResourceName:                   "nginx",
+				IcName:                         "nginx-private",
+				CustomHTTPErrors:               "404,503",
+				DefaultSSLCertificate:          "fakesslnamespace/fakesslname",
+				DefaultBackendService:          "fakebackendnamespace/fakebackendname",
 				ForceSSLRedirect:               true,
 				MinReplicas:                    2,
 				MaxReplicas:                    100,
@@ -308,7 +351,6 @@
 				return &copy
 			}(),
 		},
->>>>>>> 29555b10
 	}
 	classTestCases = []struct {
 		Name      string
