--- conflicted
+++ resolved
@@ -58,12 +58,8 @@
 	ServiceConfig         *ServiceConfig // service config that specifies details about the LB, defaults if nil
 	ForceSSLRedirect      bool           // flag to sets all redirects to HTTPS if there is a default TLS certificate (requires DefaultSSLCertificate)
 	DefaultSSLCertificate string         // namespace/name used to create SSL certificate for the default HTTPS server (catch-all)
-<<<<<<< HEAD
 	DefaultBackendService string         // namespace/name used to determine default backend service for / and /healthz endpoints
-	CustomHTTPErrors      string
-=======
-	DefaultBackendService string
->>>>>>> 331ff82c
+	CustomHTTPErrors      string		// error codes passed to the configmap to configure nginx to send traffic with the specified headers to its defaultbackend service in case of error
 	MinReplicas           int32
 	MaxReplicas           int32
 	// TargetCPUUtilizationPercentage is the target average CPU utilization of the Ingress Controller
