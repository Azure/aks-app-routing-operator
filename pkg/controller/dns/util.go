--- conflicted
+++ resolved
@@ -23,10 +23,6 @@
 	GetDnsZoneresourceIDs() []string
 	GetFilters() *v1alpha1.ExternalDNSFilters
 	GetNamespaced() bool
-<<<<<<< HEAD
-	GetResourceUID() string
-=======
->>>>>>> d88d2634
 	client.Object
 }
 
@@ -40,11 +36,7 @@
 		DnsZoneresourceIDs:  e.GetDnsZoneresourceIDs(),
 		Filters:             e.GetFilters(),
 		IsNamespaced:        e.GetNamespaced(),
-<<<<<<< HEAD
-		UID:                 e.GetResourceUID(),
-=======
 		UID:                 string(e.GetUID()),
->>>>>>> d88d2634
 	}
 
 	switch e.GetTenantId() {
