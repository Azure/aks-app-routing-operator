--- conflicted
+++ resolved
@@ -14,12 +14,7 @@
 )
 
 type ExternalDNSCRDConfiguration interface {
-<<<<<<< HEAD
-	client.Object
 	GetTenantId() *string
-=======
-	GetTenantId() string
->>>>>>> 573c2c57
 	GetInputServiceAccount() string
 	GetResourceNamespace() string
 	GetInputResourceName() string
