--- conflicted
+++ resolved
@@ -133,12 +133,8 @@
 		return nil, fmt.Errorf("creating webhook config: %w", err)
 	}
 
-<<<<<<< HEAD
 	if err := webhookCfg.EnsureWebhookConfigurations(context.Background(), cl, conf); err != nil {
-=======
-	if err := webhookCfg.EnsureWebhookConfigurations(context.Background(), cl); err != nil {
 		setupLog.Error(err, "unable to ensure webhook configurations")
->>>>>>> d4d5ae22
 		return nil, fmt.Errorf("ensuring webhook configurations: %w", err)
 	}
 
