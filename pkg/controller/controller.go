--- conflicted
+++ resolved
@@ -38,10 +38,6 @@
 func init() {
 	registerSchemes(scheme)
 	ctrl.SetLogger(getLogger())
-<<<<<<< HEAD
-	getLogger()
-=======
->>>>>>> 930e6eb6
 	// need to set klog logger to same logger to get consistent logging format for all logs.
 	// without this things like leader election that use klog will not have the same format.
 	// https://github.com/kubernetes/client-go/blob/560efb3b8995da3adcec09865ca78c1ddc917cc9/tools/leaderelection/leaderelection.go#L250
@@ -49,19 +45,14 @@
 }
 
 func getLogger(opts ...zap.Opts) logr.Logger {
-<<<<<<< HEAD
-
 	// make raw logger object from options in original zap pkg
 	rawOpts := zap.RawZapOpts(ubzap.AddCaller())
 
 	// append k8s zap options to raw options
 	rawLogger := zap.NewRaw(append(opts, rawOpts)...)
 
+	// zap is the default recommended logger for controller-runtime when wanting json structured output
 	return zapr.NewLogger(rawLogger)
-=======
-	// zap is the default recommended logger for controller-runtime when wanting json structured output
-	return zap.New(opts...)
->>>>>>> 930e6eb6
 }
 
 func registerSchemes(s *runtime.Scheme) {
