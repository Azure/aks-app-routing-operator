package keyvault

import (
	"encoding/json"
	"fmt"
	"net/url"
	"strings"

	"github.com/Azure/aks-app-routing-operator/api/v1alpha1"
<<<<<<< HEAD
	"github.com/Azure/aks-app-routing-operator/pkg/controller/controllerutils"
=======
	"github.com/Azure/aks-app-routing-operator/pkg/util"
>>>>>>> 677ddc61
	kvcsi "github.com/Azure/secrets-store-csi-driver-provider-azure/pkg/provider/types"
	v1 "k8s.io/api/networking/v1"
	"sigs.k8s.io/controller-runtime/pkg/client"
	gatewayv1 "sigs.k8s.io/gateway-api/apis/v1"
	secv1 "sigs.k8s.io/secrets-store-csi-driver/apis/v1"
)

var nginxNamePrefix = "keyvault-nginx-"

type spcConfig struct {
	ClientId        string
	TenantId        string
	KeyvaultCertUri string
	Name            string
	Cloud           string
}

func shouldDeploySpc(obj client.Object) bool {
	switch t := obj.(type) {
	case *v1alpha1.NginxIngressController:
		if t.Spec.DefaultSSLCertificate == nil || t.Spec.DefaultSSLCertificate.KeyVaultURI == nil || *t.Spec.DefaultSSLCertificate.KeyVaultURI == "" {
			return false
		}
		return true

	case *v1.Ingress:
		if t.Annotations == nil || t.Annotations["kubernetes.azure.com/tls-cert-keyvault-uri"] == "" {
			return false
		}
		return true
	default:
		return false
	}
}

func buildSPC(spc *secv1.SecretProviderClass, spcConfig spcConfig) error {
	certURI := spcConfig.KeyvaultCertUri

	uri, err := url.Parse(certURI)
	if err != nil {
<<<<<<< HEAD
		return controllerutils.NewUserError(err, fmt.Sprintf("unable to parse certificate uri: %s", certURI))
=======
		return util.NewUserError(err, fmt.Sprintf("unable to parse certificate uri: %s", certURI))
>>>>>>> 677ddc61
	}
	vaultName := strings.Split(uri.Host, ".")[0]
	chunks := strings.Split(uri.Path, "/")

	if len(chunks) < 3 {
<<<<<<< HEAD
		return controllerutils.NewUserError(fmt.Errorf("uri Path contains too few segments: has: %d requires greater than: %d uri path: %s", len(chunks), 3, uri.Path), fmt.Sprintf("invalid secret uri: %s", certURI))
=======
		return util.NewUserError(fmt.Errorf("uri Path contains too few segments: has: %d requires greater than: %d uri path: %s", len(chunks), 3, uri.Path), fmt.Sprintf("invalid secret uri: %s", certURI))
>>>>>>> 677ddc61
	}
	secretName := chunks[2]
	p := map[string]interface{}{
		"objectName": secretName,
		"objectType": "secret",
	}
	if len(chunks) > 3 {
		p["objectVersion"] = chunks[3]
	}

	params, err := json.Marshal(p)
	if err != nil {
		return err
	}
	objects, err := json.Marshal(map[string]interface{}{"array": []string{string(params)}})
	if err != nil {
		return err
	}

	spc.Spec = secv1.SecretProviderClassSpec{
		Provider: secv1.Provider("azure"),
		SecretObjects: []*secv1.SecretObject{{
			SecretName: spcConfig.Name,
			Type:       "kubernetes.io/tls",
			Data: []*secv1.SecretObjectData{
				{
					ObjectName: secretName,
					Key:        "tls.key",
				},
				{
					ObjectName: secretName,
					Key:        "tls.crt",
				},
			},
		}},
		// https://azure.github.io/secrets-store-csi-driver-provider-azure/docs/getting-started/usage/#create-your-own-secretproviderclass-object
		Parameters: map[string]string{
			"keyvaultName":           vaultName,
			"useVMManagedIdentity":   "true",
			"userAssignedIdentityID": spcConfig.ClientId,
			"tenantId":               spcConfig.TenantId,
			"objects":                string(objects),
		},
	}

	if spcConfig.Cloud != "" {
		spc.Spec.Parameters[kvcsi.CloudNameParameter] = spcConfig.Cloud
	}

	return nil
}

// DefaultNginxCertName returns a default name for the nginx certificate name using the IngressClassName from the spec.
// Truncates characters in the IngressClassName passed the max secret length (255) if the IngressClassName and the default namespace are over the limit
func DefaultNginxCertName(nic *v1alpha1.NginxIngressController) string {
	secretMaxSize := 255
	certName := nginxNamePrefix + nic.Name

	if len(certName) > secretMaxSize {
		return certName[0:secretMaxSize]
	}

	return certName
}

func certSecretName(ingressName string) string {
	return fmt.Sprintf("keyvault-%s", ingressName)
}

func shouldReconcileGateway(gwObj *gatewayv1.Gateway) bool {
	return gwObj.Spec.GatewayClassName == istioGatewayClassName
}<|MERGE_RESOLUTION|>--- conflicted
+++ resolved
@@ -7,11 +7,7 @@
 	"strings"
 
 	"github.com/Azure/aks-app-routing-operator/api/v1alpha1"
-<<<<<<< HEAD
-	"github.com/Azure/aks-app-routing-operator/pkg/controller/controllerutils"
-=======
 	"github.com/Azure/aks-app-routing-operator/pkg/util"
->>>>>>> 677ddc61
 	kvcsi "github.com/Azure/secrets-store-csi-driver-provider-azure/pkg/provider/types"
 	v1 "k8s.io/api/networking/v1"
 	"sigs.k8s.io/controller-runtime/pkg/client"
@@ -52,21 +48,13 @@
 
 	uri, err := url.Parse(certURI)
 	if err != nil {
-<<<<<<< HEAD
-		return controllerutils.NewUserError(err, fmt.Sprintf("unable to parse certificate uri: %s", certURI))
-=======
 		return util.NewUserError(err, fmt.Sprintf("unable to parse certificate uri: %s", certURI))
->>>>>>> 677ddc61
 	}
 	vaultName := strings.Split(uri.Host, ".")[0]
 	chunks := strings.Split(uri.Path, "/")
 
 	if len(chunks) < 3 {
-<<<<<<< HEAD
-		return controllerutils.NewUserError(fmt.Errorf("uri Path contains too few segments: has: %d requires greater than: %d uri path: %s", len(chunks), 3, uri.Path), fmt.Sprintf("invalid secret uri: %s", certURI))
-=======
 		return util.NewUserError(fmt.Errorf("uri Path contains too few segments: has: %d requires greater than: %d uri path: %s", len(chunks), 3, uri.Path), fmt.Sprintf("invalid secret uri: %s", certURI))
->>>>>>> 677ddc61
 	}
 	secretName := chunks[2]
 	p := map[string]interface{}{
