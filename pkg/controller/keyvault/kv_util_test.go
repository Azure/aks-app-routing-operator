package keyvault

import (
	"fmt"
	"net/url"
	"testing"

	"github.com/Azure/aks-app-routing-operator/api/v1alpha1"
	"github.com/Azure/azure-sdk-for-go/sdk/azcore/to"
	kvcsi "github.com/Azure/secrets-store-csi-driver-provider-azure/pkg/provider/types"
	"github.com/stretchr/testify/assert"
	"github.com/stretchr/testify/require"
	netv1 "k8s.io/api/networking/v1"
	metav1 "k8s.io/apimachinery/pkg/apis/meta/v1"
	"sigs.k8s.io/controller-runtime/pkg/client"
	gatewayv1 "sigs.k8s.io/gateway-api/apis/v1"
	secv1 "sigs.k8s.io/secrets-store-csi-driver/apis/v1"
)

var (
	buildSpcTestIngress = &netv1.Ingress{
		ObjectMeta: metav1.ObjectMeta{
			Name:      "test-ingress",
			Namespace: "default",
			Annotations: map[string]string{
				"kubernetes.azure.com/tls-cert-keyvault-uri": "https://testvault.vault.azure.net/certificates/testcert/f8982febc6894c0697b884f946fb1a34",
			},
		},
		Spec: netv1.IngressSpec{
			IngressClassName: &spcTestIngressClassName,
		},
	}

	buildSpcTestNginxIngress = &v1alpha1.NginxIngressController{
		ObjectMeta: metav1.ObjectMeta{
			Name:      "test-nic",
			Namespace: "test-namespace",
		},
		Spec: v1alpha1.NginxIngressControllerSpec{
			IngressClassName: spcTestNginxIngressClassName,
			DefaultSSLCertificate: &v1alpha1.DefaultSSLCertificate{
				Secret:      nil,
				KeyVaultURI: &spcTestKeyVaultURI},
		},
	}

	testName      = "testName"
	maxSizeString = "aaaaaaaaaaaaaaaaaaaaaaaaaaaaaaaaaaaaaaaaaaaaaaaaaaaaaaaaaaaaaaaaaaaaaaaaaaaaaaaaaaaaaaaaaaaaaaaaaaaaaaaaaaaaaaaaaaaaaaaaaaaaaaaaaaaaaaaaaaaaaaaaaaaaaaaaaaaaaaaaaaaaaaaaaaaaaaaaaaaaaaaaaaaaaaaaaaaaaaaaaaaaaaaaaaaaaaaaaaaaaaaaaaaaaaaaaaaaaaaabbbbbbbbbbbbbbb"
)

func buildTestSpcConfig(clientId, tenantID, cloud, name, certUri string) spcConfig {
	spcTestConf := spcConfig{
		ClientId:        clientId,
		TenantId:        tenantID,
		Cloud:           cloud,
		Name:            name,
		KeyvaultCertUri: certUri,
	}

	return spcTestConf
}

func TestDefaultNginxCertName(t *testing.T) {

	testStr := DefaultNginxCertName(&v1alpha1.NginxIngressController{
		ObjectMeta: metav1.ObjectMeta{
			Name: testName,
		},
	})
	require.Equal(t, testStr, nginxNamePrefix+testName)

	testStr = DefaultNginxCertName(&v1alpha1.NginxIngressController{
		ObjectMeta: metav1.ObjectMeta{
			Name: maxSizeString,
		},
	})

	require.NotContains(t, testStr, "b")
	require.Contains(t, testStr, nginxNamePrefix)
}

func TestCertSecretName(t *testing.T) {
	require.Equal(t, "keyvault-ingressname", certSecretName("ingressname"))
	require.Equal(t, "keyvault-anotheringressname", certSecretName("anotheringressname"))
}

func TestIngressSecretProviderClassReconcilershouldDeploySpc(t *testing.T) {
	ing := buildSpcTestIngress.DeepCopy()
	ing.Annotations = map[string]string{
		"kubernetes.azure.com/tls-cert-keyvault-uri": "https://test.vault.azure.net/secrets/test-secret",
	}
	ok := shouldDeploySpc(ing)
	require.True(t, ok, "SPC should be built")

}
func TestIngressSecretProviderClassReconcilerbuildSPCCloud(t *testing.T) {
	cases := []struct {
		name, configCloud, spcCloud string
		expected                    bool
	}{
		{
			name:        "empty config cloud",
			configCloud: "",
			expected:    false,
		},
		{
			name:        "public cloud",
			configCloud: "AzurePublicCloud",
			spcCloud:    "AzurePublicCloud",
			expected:    true,
		},
		{
			name:        "sov cloud",
			configCloud: "AzureUSGovernmentCloud",
			spcCloud:    "AzureUSGovernmentCloud",
			expected:    true,
		},
	}

	for _, c := range cases {
		t.Run(c.name, func(t *testing.T) {
			ing := buildSpcTestIngress.DeepCopy()
			ing.Annotations = map[string]string{
				"kubernetes.azure.com/tls-cert-keyvault-uri": "https://test.vault.azure.net/secrets/test-secret",
			}

			spc := &secv1.SecretProviderClass{}
			err := buildSPC(spc, buildTestSpcConfig("test-msi", "test-tenant", c.configCloud, certSecretName(ing.Name), ing.Annotations["kubernetes.azure.com/tls-cert-keyvault-uri"]))
			require.NoError(t, err, "building SPC should not error")

			spcCloud, ok := spc.Spec.Parameters[kvcsi.CloudNameParameter]
			require.Equal(t, c.expected, ok, "SPC cloud annotation unexpected")
			require.Equal(t, c.spcCloud, spcCloud, "SPC cloud annotation doesn't match")
		})
	}
}

func TestNginxSecretProviderClassReconcilershouldDeploySpc(t *testing.T) {
	nic := buildSpcTestNginxIngress.DeepCopy()
	testSecretUri := "https://test.vault.azure.net/secrets/test-secret"
	nic.Spec.DefaultSSLCertificate.KeyVaultURI = &testSecretUri

	ok := shouldDeploySpc(nic)
	require.True(t, ok, "SPC should be built")
}

func TestNginxSecretProviderClassReconcilerbuildSPCCloud(t *testing.T) {
	cases := []struct {
		name, configCloud, spcCloud string
		expected                    bool
	}{
		{
			name:        "empty config cloud",
			configCloud: "",
			expected:    false,
		},
		{
			name:        "public cloud",
			configCloud: "AzurePublicCloud",
			spcCloud:    "AzurePublicCloud",
			expected:    true,
		},
		{
			name:        "sov cloud",
			configCloud: "AzureUSGovernmentCloud",
			spcCloud:    "AzureUSGovernmentCloud",
			expected:    true,
		},
	}

	for _, c := range cases {
		t.Run(c.name, func(t *testing.T) {
			nic := buildSpcTestNginxIngress.DeepCopy()
			testSecretUri := "https://test.vault.azure.net/secrets/test-secret"

			spc := &secv1.SecretProviderClass{}
			err := buildSPC(spc, buildTestSpcConfig("test-msi", "test-tenant", c.configCloud, DefaultNginxCertName(nic), testSecretUri))
			require.NoError(t, err, "building SPC should not error")

			spcCloud, ok := spc.Spec.Parameters[kvcsi.CloudNameParameter]
			require.Equal(t, c.expected, ok, "SPC cloud annotation unexpected")
			require.Equal(t, c.spcCloud, spcCloud, "SPC cloud annotation doesn't match")
		})
	}
}

func TestIngressSecretProviderClassReconcilerBuildSPCInvalidURLs(t *testing.T) {
	invalidURLIng := &netv1.Ingress{
		Spec: netv1.IngressSpec{
			IngressClassName: &spcTestIngressClassName,
		},
	}

	invalidUrlNic := &v1alpha1.NginxIngressController{
		ObjectMeta: metav1.ObjectMeta{
			Name:      "test-nic",
			Namespace: "test-namespace",
		},
		Spec: v1alpha1.NginxIngressControllerSpec{
			IngressClassName: spcTestNginxIngressClassName,
			DefaultSSLCertificate: &v1alpha1.DefaultSSLCertificate{
				Secret:      nil,
				KeyVaultURI: nil},
		},
	}

	t.Run("nil annotations ing", func(t *testing.T) {
		ing := invalidURLIng.DeepCopy()

		ok := shouldDeploySpc(ing)
		assert.False(t, ok)
	})

	t.Run("nil cert nic", func(t *testing.T) {
		nic := invalidUrlNic.DeepCopy()

		ok := shouldDeploySpc(nic)
		assert.False(t, ok)
	})

	t.Run("empty url ing", func(t *testing.T) {
		ing := invalidURLIng.DeepCopy()
		ing.Annotations = map[string]string{"kubernetes.azure.com/tls-cert-keyvault-uri": ""}

		ok := shouldDeploySpc(ing)
		assert.False(t, ok)
	})

	t.Run("empty url nic", func(t *testing.T) {
		nic := invalidUrlNic.DeepCopy()
		nic.Spec.DefaultSSLCertificate.KeyVaultURI = to.Ptr("")

		ok := shouldDeploySpc(nic)
		assert.False(t, ok)
	})

	t.Run("url with control character", func(t *testing.T) {
		ing := invalidURLIng.DeepCopy()
		cc := string([]byte{0x7f})
		ing.Annotations = map[string]string{"kubernetes.azure.com/tls-cert-keyvault-uri": cc}

		err := buildSPC(&secv1.SecretProviderClass{}, buildTestSpcConfig("test-client-id", "test-tenant-id", "AzurePublicCloud", certSecretName(ing.Name), ing.Annotations["kubernetes.azure.com/tls-cert-keyvault-uri"]))

		_, expectedErr := url.Parse(cc) // the exact error depends on operating system
		require.EqualError(t, err, fmt.Sprintf("%s", expectedErr))
	})

	t.Run("url with one path segment", func(t *testing.T) {
		ing := invalidURLIng.DeepCopy()
		ing.Annotations = map[string]string{"kubernetes.azure.com/tls-cert-keyvault-uri": "http://test.com/foo"}

		err := buildSPC(&secv1.SecretProviderClass{}, buildTestSpcConfig("test-client-id", "test-tenant-id", "AzurePublicCloud", certSecretName(ing.Name), ing.Annotations["kubernetes.azure.com/tls-cert-keyvault-uri"]))
		require.EqualError(t, err, "uri Path contains too few segments: has: 2 requires greater than: 3 uri path: /foo")
	})
}

func TestBuildSPCWithWrongObject(t *testing.T) {
	var obj client.Object

	ok := shouldDeploySpc(obj)
	assert.False(t, ok)
}

<<<<<<< HEAD
func TestUserErrors(t *testing.T) {
	testMsg := "test error message"
	testError := newUserError(errors.New("test"), testMsg)
	var userErr UserError

	assert.True(t, testError.UserError() == testMsg)
	assert.True(t, errors.As(testError, &userErr))
}

=======
>>>>>>> 08b51096
func TestShouldReconcileGateway(t *testing.T) {
	nonIstioGateway := &gatewayv1.Gateway{
		Spec: gatewayv1.GatewaySpec{
			GatewayClassName: "test-gateway-class",
		},
	}

	require.False(t, shouldReconcileGateway(nonIstioGateway))

	istioGateway := &gatewayv1.Gateway{
		Spec: gatewayv1.GatewaySpec{
			GatewayClassName: "istio",
		},
	}

	require.True(t, shouldReconcileGateway(istioGateway))
}<|MERGE_RESOLUTION|>--- conflicted
+++ resolved
@@ -261,18 +261,6 @@
 	assert.False(t, ok)
 }
 
-<<<<<<< HEAD
-func TestUserErrors(t *testing.T) {
-	testMsg := "test error message"
-	testError := newUserError(errors.New("test"), testMsg)
-	var userErr UserError
-
-	assert.True(t, testError.UserError() == testMsg)
-	assert.True(t, errors.As(testError, &userErr))
-}
-
-=======
->>>>>>> 08b51096
 func TestShouldReconcileGateway(t *testing.T) {
 	nonIstioGateway := &gatewayv1.Gateway{
 		Spec: gatewayv1.GatewaySpec{
