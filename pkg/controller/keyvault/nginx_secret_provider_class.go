--- conflicted
+++ resolved
@@ -9,7 +9,6 @@
 	"fmt"
 
 	approutingv1alpha1 "github.com/Azure/aks-app-routing-operator/api/v1alpha1"
-	"github.com/Azure/aks-app-routing-operator/pkg/controller/controllerutils"
 	"github.com/go-logr/logr"
 	corev1 "k8s.io/api/core/v1"
 	metav1 "k8s.io/apimachinery/pkg/apis/meta/v1"
@@ -110,11 +109,7 @@
 		}
 		err = buildSPC(spc, spcConf)
 		if err != nil {
-<<<<<<< HEAD
-			var userErr controllerutils.UserError
-=======
 			var userErr util.UserError
->>>>>>> 677ddc61
 			if errors.As(err, &userErr) {
 				logger.Info(fmt.Sprintf("failed to build secret provider class for nginx ingress controller with error: %s. sending warning event", userErr.Error()))
 				i.events.Eventf(nic, corev1.EventTypeWarning, "InvalidInput", "error while processing Keyvault reference: %s", userErr.UserError())
