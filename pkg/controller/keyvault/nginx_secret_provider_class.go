--- conflicted
+++ resolved
@@ -110,11 +110,7 @@
 		}
 		err = buildSPC(spc, spcConf)
 		if err != nil {
-<<<<<<< HEAD
-			var userErr UserError
-=======
 			var userErr controllererrors.UserError
->>>>>>> 08b51096
 			if errors.As(err, &userErr) {
 				logger.Info(fmt.Sprintf("failed to build secret provider class for nginx ingress controller with error: %s. sending warning event", userErr.Error()))
 				i.events.Eventf(nic, corev1.EventTypeWarning, "InvalidInput", "error while processing Keyvault reference: %s", userErr.UserError())
