--- conflicted
+++ resolved
@@ -106,11 +106,7 @@
 			var clientId string
 			clientId, err = retrieveClientIdForListener(ctx, g.client, req.Namespace, listener.TLS.Options)
 			if err != nil {
-<<<<<<< HEAD
-				var userErr UserError
-=======
 				var userErr controllererrors.UserError
->>>>>>> 08b51096
 				if errors.As(err, &userErr) {
 					logger.Info(fmt.Sprintf("failed to fetch clientId for SPC for listener %s due to user error: %s, sending warning event", listener.Name, userErr.UserMessage))
 					g.events.Eventf(gwObj, corev1.EventTypeWarning, "InvalidInput", "invalid TLS configuration: %s", userErr.UserMessage)
@@ -132,11 +128,7 @@
 			}
 			err = buildSPC(spc, spcConf)
 			if err != nil {
-<<<<<<< HEAD
-				var userErr UserError
-=======
 				var userErr controllererrors.UserError
->>>>>>> 08b51096
 				if errors.As(err, &userErr) {
 					logger.Info("failed to build SecretProviderClass from user error: %s, sending warning event", userErr.UserMessage)
 					g.events.Eventf(gwObj, corev1.EventTypeWarning, "InvalidInput", "invalid TLS configuration: %s", userErr.UserMessage)
