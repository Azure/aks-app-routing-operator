// Copyright (c) Microsoft Corporation.
// Licensed under the MIT License.

package keyvault

import (
	"context"
	"errors"
	"fmt"
	"path"
	"strconv"

	"github.com/Azure/aks-app-routing-operator/api/v1alpha1"
<<<<<<< HEAD
	"github.com/Azure/aks-app-routing-operator/pkg/controller/controllerutils"
=======
	"github.com/Azure/aks-app-routing-operator/pkg/util"
>>>>>>> 677ddc61
	"github.com/Azure/azure-sdk-for-go/sdk/azcore/to"
	"github.com/go-logr/logr"
	appsv1 "k8s.io/api/apps/v1"
	corev1 "k8s.io/api/core/v1"
	netv1 "k8s.io/api/networking/v1"
	"k8s.io/apimachinery/pkg/api/resource"
	metav1 "k8s.io/apimachinery/pkg/apis/meta/v1"
	"k8s.io/apimachinery/pkg/types"
	"k8s.io/client-go/tools/record"
	ctrl "sigs.k8s.io/controller-runtime"
	"sigs.k8s.io/controller-runtime/pkg/client"
	gatewayv1 "sigs.k8s.io/gateway-api/apis/v1"
	secv1 "sigs.k8s.io/secrets-store-csi-driver/apis/v1"

	"github.com/Azure/aks-app-routing-operator/pkg/config"
	"github.com/Azure/aks-app-routing-operator/pkg/controller/controllername"
	"github.com/Azure/aks-app-routing-operator/pkg/controller/metrics"
	"github.com/Azure/aks-app-routing-operator/pkg/manifests"
)

var placeholderPodControllerName = controllername.New("keyvault", "placeholder", "pod")

// PlaceholderPodController manages a single-replica deployment of no-op pods that mount the
// Keyvault secrets referenced by each secret provider class managed by IngressSecretProviderClassReconciler.
//
// This is necessitated by the Keyvault CSI implementation, which requires at least one mount
// in order to start mirroring the Keyvault values into corresponding Kubernetes secret(s).
type PlaceholderPodController struct {
	client         client.Client
	events         record.EventRecorder
	config         *config.Config
	ingressManager IngressManager
}

func NewPlaceholderPodController(manager ctrl.Manager, conf *config.Config, ingressManager IngressManager) error {
	metrics.InitControllerMetrics(placeholderPodControllerName)
	if conf.DisableKeyvault {
		return nil
	}
	return placeholderPodControllerName.AddToController(
		ctrl.
			NewControllerManagedBy(manager).
			For(&secv1.SecretProviderClass{}), manager.GetLogger(),
	).Complete(&PlaceholderPodController{
		client:         manager.GetClient(),
		config:         conf,
		ingressManager: ingressManager,
		events:         manager.GetEventRecorderFor("aks-app-routing-operator"),
	})
}

func (p *PlaceholderPodController) Reconcile(ctx context.Context, req ctrl.Request) (res ctrl.Result, retErr error) {
	// do metrics
	defer func() {
		// placing this call inside a closure allows for result and err to be bound after Reconcile executes
		// this makes sure they have the proper value
		// just calling defer metrics.HandleControllerReconcileMetrics(controllerName, result, err) would bind
		// the values of result and err to their zero values, since they were just instantiated
		metrics.HandleControllerReconcileMetrics(placeholderPodControllerName, res, retErr)
	}()

	logger, err := logr.FromContext(ctx)
	if err != nil {
		return ctrl.Result{}, fmt.Errorf("creating logger: %w", err)
	}
	logger = placeholderPodControllerName.AddToLogger(logger).WithValues("namespace", req.Namespace, "name", req.Name)

	logger.Info("getting secret provider class")
	spc := &secv1.SecretProviderClass{}
	err = p.client.Get(ctx, req.NamespacedName, spc)
	if err != nil {
		if client.IgnoreNotFound(err) != nil {
			logger.Error(err, "failed to fetch SPC: %s", err.Error())
			return ctrl.Result{}, fmt.Errorf("fetching SPC: %w", err)
		}
		return ctrl.Result{}, nil
	}
	logger = logger.WithValues("name", spc.Name, "namespace", spc.Namespace, "generation", spc.Generation)

	dep := &appsv1.Deployment{
		TypeMeta: metav1.TypeMeta{
			APIVersion: "apps/v1",
			Kind:       "Deployment",
		},
		ObjectMeta: metav1.ObjectMeta{
			Name:      spc.Name,
			Namespace: spc.Namespace,
			Labels:    spc.Labels,
			OwnerReferences: []metav1.OwnerReference{{
				APIVersion: spc.APIVersion,
				Controller: util.ToPtr(true),
				Kind:       spc.Kind,
				Name:       spc.Name,
				UID:        spc.UID,
			}},
		},
	}
	logger = logger.WithValues("deployment", dep.Name)

	return p.reconcileObjectDeployment(dep, spc, req, ctx, logger)
}

func (p *PlaceholderPodController) reconcileObjectDeployment(dep *appsv1.Deployment, spc *secv1.SecretProviderClass, req ctrl.Request, ctx context.Context, logger logr.Logger) (ctrl.Result, error) {
	var (
		err            error
		obj            client.Object
		serviceAccount string
	)

	result := ctrl.Result{}

	switch {
	case util.FindOwnerKind(spc.OwnerReferences, "NginxIngressController") != "":
		obj = &v1alpha1.NginxIngressController{}
		obj.SetName(util.FindOwnerKind(spc.OwnerReferences, "NginxIngressController"))
		logger.Info(fmt.Sprint("getting owner NginxIngressController"))
	case util.FindOwnerKind(spc.OwnerReferences, "Ingress") != "":
		obj = &netv1.Ingress{}
		obj.SetName(util.FindOwnerKind(spc.OwnerReferences, "Ingress"))
		obj.SetNamespace(req.Namespace)
		logger.Info(fmt.Sprint("getting owner Ingress"))
	case util.FindOwnerKind(spc.OwnerReferences, "Gateway") != "":
		obj = &gatewayv1.Gateway{}
		gwName := util.FindOwnerKind(spc.OwnerReferences, "Gateway")
		obj.SetName(gwName)
		obj.SetNamespace(req.Namespace)
		logger.Info(fmt.Sprintf("getting owner Gateway resource %s", gwName))
	default:
		logger.Info("owner type not found")
		return result, nil
	}

	if obj.GetName() != "" {
		if err = p.client.Get(ctx, client.ObjectKeyFromObject(obj), obj); err != nil {
			return result, client.IgnoreNotFound(err)
		}
	}

	cleanPod, err := p.placeholderPodCleanCheck(spc, obj)
	if err != nil {
		return result, err
	}

	if cleanPod {
		logger.Info("attempting to clean unused placeholder pod deployment")
		logger.Info("getting placeholder deployment")
		toCleanDeployment := &appsv1.Deployment{}
		if err = p.client.Get(ctx, client.ObjectKeyFromObject(dep), toCleanDeployment); err != nil {
			return result, client.IgnoreNotFound(err)
		}
		if manifests.HasTopLevelLabels(toCleanDeployment.Labels) {
			logger.Info("deleting placeholder deployment")
			err = p.client.Delete(ctx, toCleanDeployment)
			return result, client.IgnoreNotFound(err)
		}

		logger.Info("deployment found but it's not managed by us, skipping cleaning")
		return result, nil
	}

	// Verify ServiceAccount exists (if Gateway)
	serviceAccount, err = p.verifyServiceAccount(ctx, spc, obj, logger)
	if err != nil {
<<<<<<< HEAD
		var userErr controllerutils.UserError
=======
		var userErr util.UserError
>>>>>>> 677ddc61
		if errors.As(err, &userErr) {
			logger.Info("user error while verifying if service account exists: %s", userErr.Err)
			p.events.Eventf(obj, corev1.EventTypeWarning, "InvalidInput", userErr.UserMessage)
			return result, nil
		}

		logger.Error(err, "verifying ServiceAccount for placeholder pod")
		return result, fmt.Errorf("verifying service account for placeholder pod: %s", err.Error())
	}

	// Manage a deployment resource
	logger.Info("reconciling placeholder deployment for secret provider class")
	if err = p.buildDeployment(ctx, dep, spc, obj); err != nil {
		err = fmt.Errorf("building deployment: %w", err)
		p.events.Eventf(obj, corev1.EventTypeWarning, "FailedUpdateOrCreatePlaceholderPodDeployment", "error while building placeholder pod Deployment needed to pull Keyvault reference: %s", err.Error())
		logger.Error(err, "failed to build placeholder deployment")
		return result, err
	}

	if serviceAccount != "" {
		dep.Spec.Template.Spec.AutomountServiceAccountToken = to.Ptr(true)
		dep.Spec.Template.Spec.ServiceAccountName = serviceAccount
	}

	if err = util.Upsert(ctx, p.client, dep); err != nil {
		p.events.Eventf(obj, corev1.EventTypeWarning, "FailedUpdateOrCreatePlaceholderPodDeployment", "error while creating or updating placeholder pod Deployment needed to pull Keyvault reference: %s", err.Error())
		logger.Error(err, "failed to upsert placeholder deployment")
		return result, err
	}

	return result, nil
}

func (p *PlaceholderPodController) placeholderPodCleanCheck(spc *secv1.SecretProviderClass, obj client.Object) (bool, error) {
	switch t := obj.(type) {
	case *v1alpha1.NginxIngressController:
		if t.Spec.DefaultSSLCertificate == nil || t.Spec.DefaultSSLCertificate.KeyVaultURI == nil {
			return true, nil
		}
	case *netv1.Ingress:
		managed, err := p.ingressManager.IsManaging(t)
		if err != nil {
			return false, fmt.Errorf("determining if ingress is managed: %w", err)
		}
		if t.Name == "" || t.Spec.IngressClassName == nil || !managed {
			return true, nil
		}
	case *gatewayv1.Gateway:
		if !shouldReconcileGateway(t) {
			return true, nil
		}
		for _, listener := range t.Spec.Listeners {
			if spc.Name != generateGwListenerCertName(t.Name, listener.Name) {
				continue
			}
			return !listenerIsKvEnabled(listener), nil
		}
		// couldn't find the listener the pod belongs to so return true
		return true, nil
	}

	return false, nil
}

// getCurrentDeployment returns the current deployment for the given name or nil if it does not exist. nil, nil is returned if the deployment is not found
func (p *PlaceholderPodController) getCurrentDeployment(ctx context.Context, name types.NamespacedName) (*appsv1.Deployment, error) {
	dep := &appsv1.Deployment{}
	err := p.client.Get(ctx, name, dep)
	if err != nil {
		return nil, client.IgnoreNotFound(err)
	}

	return dep, nil
}

func (p *PlaceholderPodController) buildDeployment(ctx context.Context, dep *appsv1.Deployment, spc *secv1.SecretProviderClass, obj client.Object) error {
	old, err := p.getCurrentDeployment(ctx, client.ObjectKeyFromObject(dep))
	if err != nil {
		return fmt.Errorf("getting current deployment: %w", err)
	}

	labels := map[string]string{"app": spc.Name}

	if old != nil { // we need to ensure that immutable fields are not changed
		labels = old.Spec.Selector.MatchLabels
	}

	var ownerAnnotation string
	switch obj.(type) {
	case *v1alpha1.NginxIngressController:
		ownerAnnotation = "kubernetes.azure.com/nginx-ingress-controller-owner"
	case *netv1.Ingress:
		ownerAnnotation = "kubernetes.azure.com/ingress-owner"
	case *gatewayv1.Gateway:
		ownerAnnotation = "kubernetes.azure.com/gateway-owner"
	default:
		return fmt.Errorf("failed to build deployment: object type not ingress, nginxingresscontroller, or gateway")
	}

	dep.Spec = appsv1.DeploymentSpec{
		Replicas:             util.Int32Ptr(1),
		RevisionHistoryLimit: util.Int32Ptr(2),
		Selector:             &metav1.LabelSelector{MatchLabels: labels},
		Template: corev1.PodTemplateSpec{
			ObjectMeta: metav1.ObjectMeta{
				Labels: labels,
				Annotations: map[string]string{
					"kubernetes.azure.com/observed-generation": strconv.FormatInt(spc.Generation, 10),
					"kubernetes.azure.com/purpose":             "hold CSI mount to enable keyvault-to-k8s secret mirroring",
					ownerAnnotation:                            obj.GetName(),
					"openservicemesh.io/sidecar-injection":     "disabled",
				},
			},
			Spec: *manifests.WithPreferSystemNodes(&corev1.PodSpec{
				AutomountServiceAccountToken: util.ToPtr(false),
				Containers: []corev1.Container{{
					Name:  "placeholder",
					Image: path.Join(p.config.Registry, "/oss/kubernetes/pause:3.10"),
					VolumeMounts: []corev1.VolumeMount{{
						Name:      "secrets",
						MountPath: "/mnt/secrets",
						ReadOnly:  true,
					}},
					Resources: corev1.ResourceRequirements{
						Limits: corev1.ResourceList{
							corev1.ResourceCPU:    resource.MustParse("20m"),
							corev1.ResourceMemory: resource.MustParse("24Mi"),
						},
					},
					SecurityContext: &corev1.SecurityContext{
						Privileged:               util.ToPtr(false),
						AllowPrivilegeEscalation: util.ToPtr(false),
						Capabilities: &corev1.Capabilities{
							Drop: []corev1.Capability{"ALL"},
						},
						RunAsNonRoot:           util.ToPtr(true),
						RunAsUser:              util.Int64Ptr(65535),
						RunAsGroup:             util.Int64Ptr(65535),
						ReadOnlyRootFilesystem: util.ToPtr(true),
						SeccompProfile: &corev1.SeccompProfile{
							Type: corev1.SeccompProfileTypeRuntimeDefault,
						},
					},
				}},
				Volumes: []corev1.Volume{{
					Name: "secrets",
					VolumeSource: corev1.VolumeSource{
						CSI: &corev1.CSIVolumeSource{
							Driver:           "secrets-store.csi.k8s.io",
							ReadOnly:         util.ToPtr(true),
							VolumeAttributes: map[string]string{"secretProviderClass": spc.Name},
						},
					},
				}},
			}),
		},
	}
	return nil
}

// verifyServiceAccount ensures that the ServiceAccount used to create the placeholder pod exists
func (p *PlaceholderPodController) verifyServiceAccount(ctx context.Context, spc *secv1.SecretProviderClass, obj client.Object, logger logr.Logger) (string, error) {
	var serviceAccount string

	switch t := obj.(type) {
	case *gatewayv1.Gateway:
		logger.Info("verifying service account referenced by listener exists")
		for _, listener := range t.Spec.Listeners {
			if spc.Name != generateGwListenerCertName(t.Name, listener.Name) {
				continue
			}
			if listener.TLS != nil && listener.TLS.Options != nil {
				serviceAccount = string(listener.TLS.Options[serviceAccountTLSOption])
				break
			}
		}

		if serviceAccount == "" {
			err := fmt.Errorf("failed to locate listener for SPC %s on user's gateway resource", spc.Name)
<<<<<<< HEAD
			return "", controllerutils.NewUserError(err, fmt.Sprintf("gateway listener for spc %s doesn't exist or doesn't contain required TLS options", spc.Name))
		}

		_, err := controllerutils.GetServiceAccountAndVerifyWorkloadIdentity(ctx, p.client, serviceAccount, spc.Namespace)
=======
			return "", util.NewUserError(err, fmt.Sprintf("gateway listener for spc %s doesn't exist or doesn't contain required TLS options", spc.Name))
		}

		_, err := util.GetServiceAccountAndVerifyWorkloadIdentity(ctx, p.client, serviceAccount, spc.Namespace)
>>>>>>> 677ddc61
		if err != nil {
			return "", err
		}
		return serviceAccount, nil
	}

	return "", nil
}<|MERGE_RESOLUTION|>--- conflicted
+++ resolved
@@ -11,11 +11,7 @@
 	"strconv"
 
 	"github.com/Azure/aks-app-routing-operator/api/v1alpha1"
-<<<<<<< HEAD
-	"github.com/Azure/aks-app-routing-operator/pkg/controller/controllerutils"
-=======
 	"github.com/Azure/aks-app-routing-operator/pkg/util"
->>>>>>> 677ddc61
 	"github.com/Azure/azure-sdk-for-go/sdk/azcore/to"
 	"github.com/go-logr/logr"
 	appsv1 "k8s.io/api/apps/v1"
@@ -179,11 +175,7 @@
 	// Verify ServiceAccount exists (if Gateway)
 	serviceAccount, err = p.verifyServiceAccount(ctx, spc, obj, logger)
 	if err != nil {
-<<<<<<< HEAD
-		var userErr controllerutils.UserError
-=======
 		var userErr util.UserError
->>>>>>> 677ddc61
 		if errors.As(err, &userErr) {
 			logger.Info("user error while verifying if service account exists: %s", userErr.Err)
 			p.events.Eventf(obj, corev1.EventTypeWarning, "InvalidInput", userErr.UserMessage)
@@ -363,17 +355,10 @@
 
 		if serviceAccount == "" {
 			err := fmt.Errorf("failed to locate listener for SPC %s on user's gateway resource", spc.Name)
-<<<<<<< HEAD
-			return "", controllerutils.NewUserError(err, fmt.Sprintf("gateway listener for spc %s doesn't exist or doesn't contain required TLS options", spc.Name))
-		}
-
-		_, err := controllerutils.GetServiceAccountAndVerifyWorkloadIdentity(ctx, p.client, serviceAccount, spc.Namespace)
-=======
 			return "", util.NewUserError(err, fmt.Sprintf("gateway listener for spc %s doesn't exist or doesn't contain required TLS options", spc.Name))
 		}
 
 		_, err := util.GetServiceAccountAndVerifyWorkloadIdentity(ctx, p.client, serviceAccount, spc.Namespace)
->>>>>>> 677ddc61
 		if err != nil {
 			return "", err
 		}
