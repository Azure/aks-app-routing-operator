// Copyright (c) Microsoft Corporation.
// Licensed under the MIT License.

package keyvault

import (
	"context"
	"path"
	"strconv"

	"github.com/Azure/aks-app-routing-operator/pkg/controller/controllername"
	"github.com/go-logr/logr"
	appsv1 "k8s.io/api/apps/v1"
	corev1 "k8s.io/api/core/v1"
	netv1 "k8s.io/api/networking/v1"
	"k8s.io/apimachinery/pkg/api/resource"
	metav1 "k8s.io/apimachinery/pkg/apis/meta/v1"
	ctrl "sigs.k8s.io/controller-runtime"
	"sigs.k8s.io/controller-runtime/pkg/client"
	secv1 "sigs.k8s.io/secrets-store-csi-driver/apis/v1"

	"github.com/Azure/aks-app-routing-operator/pkg/config"
	"github.com/Azure/aks-app-routing-operator/pkg/controller/metrics"
	"github.com/Azure/aks-app-routing-operator/pkg/manifests"
	"github.com/Azure/aks-app-routing-operator/pkg/util"
)

var (
	placeholderPodControllerName = controllername.New("keyvault", "placeholder", "pod")
)

// PlaceholderPodController manages a single-replica deployment of no-op pods that mount the
// Keyvault secrets referenced by each secret provider class managed by IngressSecretProviderClassReconciler.
//
// This is necessitated by the Keyvault CSI implementation, which requires at least one mount
// in order to start mirroring the Keyvault values into corresponding Kubernetes secret(s).
type PlaceholderPodController struct {
	client         client.Client
	config         *config.Config
	ingressManager IngressManager
}

func NewPlaceholderPodController(manager ctrl.Manager, conf *config.Config, ingressManager IngressManager) error {
	metrics.InitControllerMetrics(placeholderPodControllerName)
	if conf.DisableKeyvault {
		return nil
	}
	return placeholderPodControllerName.AddToController(
		ctrl.
			NewControllerManagedBy(manager).
			For(&secv1.SecretProviderClass{}), manager.GetLogger(),
	).Complete(&PlaceholderPodController{client: manager.GetClient(), config: conf, ingressManager: ingressManager})
}

func (p *PlaceholderPodController) Reconcile(ctx context.Context, req ctrl.Request) (ctrl.Result, error) {
	var err error
	result := ctrl.Result{}

	// do metrics
	defer func() {
		//placing this call inside a closure allows for result and err to be bound after Reconcile executes
		//this makes sure they have the proper value
		//just calling defer metrics.HandleControllerReconcileMetrics(controllerName, result, err) would bind
		//the values of result and err to their zero values, since they were just instantiated
		metrics.HandleControllerReconcileMetrics(placeholderPodControllerName, result, err)
	}()

	logger, err := logr.FromContext(ctx)
	if err != nil {
		return result, err
	}
	logger = placeholderPodControllerName.AddToLogger(logger).WithValues("namespace", req.Namespace, "name", req.Name)

	logger.Info("getting secret provider class")
	spc := &secv1.SecretProviderClass{}
	err = p.client.Get(ctx, req.NamespacedName, spc)
	if err != nil {
		return result, client.IgnoreNotFound(err)
	}
	logger = logger.WithValues("name", spc.Name, "namespace", spc.Namespace, "generation", spc.Generation)

	dep := &appsv1.Deployment{
		TypeMeta: metav1.TypeMeta{
			APIVersion: "apps/v1",
			Kind:       "Deployment",
		},
		ObjectMeta: metav1.ObjectMeta{
			Name:      spc.Name,
			Namespace: spc.Namespace,
			Labels:    manifests.GetTopLevelLabels(),
			OwnerReferences: []metav1.OwnerReference{{
				APIVersion: spc.APIVersion,
				Controller: util.BoolPtr(true),
				Kind:       spc.Kind,
				Name:       spc.Name,
				UID:        spc.UID,
			}},
		},
	}
	logger = logger.WithValues("deployment", dep.Name)

	ing := &netv1.Ingress{}
	ing.Name = util.FindOwnerKind(spc.OwnerReferences, "Ingress")
	ing.Namespace = req.Namespace
	logger = logger.WithValues("ingress", ing.Name)
	if ing.Name != "" {
		logger.Info("getting owner ingress")
		if err = p.client.Get(ctx, client.ObjectKeyFromObject(ing), ing); err != nil {
			return result, client.IgnoreNotFound(err)
		}
	}

	managed := p.ingressManager.IsManaging(ing)
	if ing.Name == "" || ing.Spec.IngressClassName == nil || !managed {
		logger.Info("cleaning unused placeholder pod deployment")

		logger.Info("getting placeholder deployment")
		if err = p.client.Get(ctx, client.ObjectKeyFromObject(dep), dep); err != nil {
			return result, client.IgnoreNotFound(err)
<<<<<<< HEAD
		}
		if len(dep.Labels) != 0 && manifests.HasTopLevelLabels(dep.Labels) {
			err = p.client.Delete(ctx, dep)
			return result, err
		}
=======
		}

		logger.Info("deleting placeholder deployment")
		err = p.client.Delete(ctx, dep)
		return result, client.IgnoreNotFound(err)
>>>>>>> ab62c41d
	}

	// Manage a deployment resource
	logger.Info("reconciling placeholder deployment for secret provider class")
	p.buildDeployment(dep, spc, ing)
	if err = util.Upsert(ctx, p.client, dep); err != nil {
		return result, err
	}

	return result, nil
}

func (p *PlaceholderPodController) buildDeployment(dep *appsv1.Deployment, spc *secv1.SecretProviderClass, ing *netv1.Ingress) {
	labels := map[string]string{"app": spc.Name}
	dep.Spec = appsv1.DeploymentSpec{
		Replicas:             util.Int32Ptr(1),
		RevisionHistoryLimit: util.Int32Ptr(2),
		Selector:             &metav1.LabelSelector{MatchLabels: labels},
		Template: corev1.PodTemplateSpec{
			ObjectMeta: metav1.ObjectMeta{
				Labels: labels,
				Annotations: map[string]string{
					"kubernetes.azure.com/observed-generation": strconv.FormatInt(spc.Generation, 10),
					"kubernetes.azure.com/purpose":             "hold CSI mount to enable keyvault-to-k8s secret mirroring",
					"kubernetes.azure.com/ingress-owner":       ing.Name,
					"openservicemesh.io/sidecar-injection":     "disabled",
				},
			},
			Spec: *manifests.WithPreferSystemNodes(&corev1.PodSpec{
				AutomountServiceAccountToken: util.BoolPtr(false),
				Containers: []corev1.Container{{
					Name:  "placeholder",
					Image: path.Join(p.config.Registry, "/oss/kubernetes/pause:3.6-hotfix.20220114"),
					VolumeMounts: []corev1.VolumeMount{{
						Name:      "secrets",
						MountPath: "/mnt/secrets",
						ReadOnly:  true,
					}},
					Resources: corev1.ResourceRequirements{
						Limits: corev1.ResourceList{
							corev1.ResourceCPU:    resource.MustParse("20m"),
							corev1.ResourceMemory: resource.MustParse("24Mi"),
						},
					},
				}},
				Volumes: []corev1.Volume{{
					Name: "secrets",
					VolumeSource: corev1.VolumeSource{
						CSI: &corev1.CSIVolumeSource{
							Driver:           "secrets-store.csi.k8s.io",
							ReadOnly:         util.BoolPtr(true),
							VolumeAttributes: map[string]string{"secretProviderClass": spc.Name},
						},
					},
				}},
			}),
		},
	}
}<|MERGE_RESOLUTION|>--- conflicted
+++ resolved
@@ -117,21 +117,14 @@
 		logger.Info("getting placeholder deployment")
 		if err = p.client.Get(ctx, client.ObjectKeyFromObject(dep), dep); err != nil {
 			return result, client.IgnoreNotFound(err)
-<<<<<<< HEAD
+
 		}
 		if len(dep.Labels) != 0 && manifests.HasTopLevelLabels(dep.Labels) {
+			logger.Info("deleting placeholder deployment")
 			err = p.client.Delete(ctx, dep)
-			return result, err
+			return result, client.IgnoreNotFound(err)
 		}
-=======
-		}
-
-		logger.Info("deleting placeholder deployment")
-		err = p.client.Delete(ctx, dep)
-		return result, client.IgnoreNotFound(err)
->>>>>>> ab62c41d
 	}
-
 	// Manage a deployment resource
 	logger.Info("reconciling placeholder deployment for secret provider class")
 	p.buildDeployment(dep, spc, ing)
