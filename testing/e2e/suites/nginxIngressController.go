package suites

import (
	"context"
	"errors"
	"fmt"
	"github.com/Azure/aks-app-routing-operator/pkg/controller/keyvault"
	"time"

	secv1 "sigs.k8s.io/secrets-store-csi-driver/apis/v1"

	"github.com/Azure/aks-app-routing-operator/api/v1alpha1"
	"github.com/Azure/aks-app-routing-operator/pkg/util"
	"github.com/Azure/aks-app-routing-operator/testing/e2e/infra"
	"github.com/Azure/aks-app-routing-operator/testing/e2e/logger"
	"github.com/Azure/aks-app-routing-operator/testing/e2e/manifests"
	"github.com/Azure/azure-sdk-for-go/sdk/azcore/to"
	netv1 "k8s.io/api/networking/v1"

	appsv1 "k8s.io/api/apps/v1"
	batchv1 "k8s.io/api/batch/v1"
	corev1 "k8s.io/api/core/v1"
	policyv1 "k8s.io/api/policy/v1"
	rbacv1 "k8s.io/api/rbac/v1"
	metav1 "k8s.io/apimachinery/pkg/apis/meta/v1"
	"k8s.io/apimachinery/pkg/runtime"
	"k8s.io/apimachinery/pkg/util/wait"
	"k8s.io/client-go/rest"
	"sigs.k8s.io/controller-runtime/pkg/client"
)

var (
	existingOperatorIngressClass = "webapprouting.kubernetes.azure.com"
	testNICIngressClass          = "nginxingressclass"

	scheme = runtime.NewScheme()
)

func init() {
	v1alpha1.AddToScheme(scheme)
	batchv1.AddToScheme(scheme)
	corev1.AddToScheme(scheme)
	metav1.AddMetaToScheme(scheme)
	appsv1.AddToScheme(scheme)
	policyv1.AddToScheme(scheme)
	rbacv1.AddToScheme(scheme)
	secv1.AddToScheme(scheme)
}

func nicTests(in infra.Provisioned) []test {
	return []test{
		{
			name: "nic validations",
			cfgs: builderFromInfra(in).
				withOsm(in, false, true).
				withVersions(manifests.OperatorVersionLatest).
				withZones(manifests.NonZeroDnsZoneCounts, manifests.NonZeroDnsZoneCounts).
				build(),
			run: func(ctx context.Context, config *rest.Config, operator manifests.OperatorConfig) error {
				lgr := logger.FromContext(ctx)
				lgr.Info("starting test")

				c, err := client.New(config, client.Options{
					Scheme: scheme,
				})
				if err != nil {
					return fmt.Errorf("creating client: %w")
				}

				// validate that crd rejected with invalid fields
				testNIC := manifests.NewNginxIngressController("nginx-ingress-controller", "Invalid+Characters")
				lgr.Info("creating NginxIngressController with invalid ingressClassName")
				if err := c.Create(ctx, testNIC); err == nil {
					return fmt.Errorf("able to create NginxIngressController with invalid ingressClassName '%s'", testNIC.Spec.IngressClassName)
				}

				testNIC = manifests.NewNginxIngressController("nginx-ingress-controller", "nginxingressclass")
				testNIC.Spec.ControllerNamePrefix = "Invalid+Characters"
				lgr.Info("creating NginxIngressController with invalid controllerNamePrefix")
				if err := c.Create(ctx, testNIC); err == nil {
					return fmt.Errorf("able to create NginxIngressController with invalid controllerNamePrefix '%s'", testNIC.Spec.ControllerNamePrefix)
				}

				testNIC = manifests.NewNginxIngressController("nginx-ingress-controller", "nginxingressclass")
				testNIC.Spec.DefaultSSLCertificate = &v1alpha1.DefaultSSLCertificate{
					Secret: &v1alpha1.Secret{
						Name:      "Invalid+@Name",
						Namespace: "validnamespace",
					},
				}
				lgr.Info("creating NginxIngressController with invalid Secret field")
				if err := c.Create(ctx, testNIC); err == nil {
					return fmt.Errorf("able to create NginxIngressController despite invalid Secret Name'%s'", testNIC.Spec.ControllerNamePrefix)
				}

				testNIC = manifests.NewNginxIngressController("nginx-ingress-controller", "nginxingressclass")
				testNIC.Spec.DefaultSSLCertificate = &v1alpha1.DefaultSSLCertificate{
					Secret: &v1alpha1.Secret{
						Name:      "validname",
						Namespace: "Invalid+@Namespace",
					},
				}
				lgr.Info("creating NginxIngressController with invalid Secret field")
				if err := c.Create(ctx, testNIC); err == nil {
					return fmt.Errorf("able to create NginxIngressController despite invalid Secret Namespace'%s'", testNIC.Spec.ControllerNamePrefix)
				}

				testNIC = manifests.NewNginxIngressController("nginx-ingress-controller", "nginxingressclass")
				testNIC.Spec.DefaultSSLCertificate = &v1alpha1.DefaultSSLCertificate{
					Secret: &v1alpha1.Secret{
						Name:      "validname",
						Namespace: "",
					},
				}
				lgr.Info("creating NginxIngressController with empty Secret field")
				if err := c.Create(ctx, testNIC); err == nil {
					return fmt.Errorf("able to create NginxIngressController despite missing Secret field'%s'", testNIC.Spec.ControllerNamePrefix)
				}

<<<<<<< HEAD
				validUri := "https://testvault.vault.azure.net/certificates/testcert/f8982febc6894c0697b884f946fb1a34"

				invalidUri := "Invalid.URI"
				testNIC = manifests.NewNginxIngressController("nginx-ingress-controller", "nginxingressclass")
				testNIC.Spec.DefaultSSLCertificate = &v1alpha1.DefaultSSLCertificate{
					KeyVaultURI: &invalidUri,
				}
				lgr.Info("creating NginxIngressController with invalid keyvault uri field")
				if err := c.Create(ctx, testNIC); err == nil {
					return fmt.Errorf("able to create NginxIngressController despite invalid key vault uri'%s'", testNIC.Spec.ControllerNamePrefix)
				}

				testNIC = manifests.NewNginxIngressController("nginx-ingress-controller", "nginxingressclass")
				testNIC.Spec.DefaultSSLCertificate = &v1alpha1.DefaultSSLCertificate{
					KeyVaultURI: &validUri,
					Secret: &v1alpha1.Secret{
						Name:      "validname",
						Namespace: "validnamespace",
					},
				}
				lgr.Info("creating NginxIngressController with both keyvault uri field and secret field")
				if err := c.Create(ctx, testNIC); err == nil {
					return fmt.Errorf("able to create NginxIngressController despite having both keyvaulturi and secret fields'%s'", testNIC.Spec.ControllerNamePrefix)
				}

				// scaling profile
=======
>>>>>>> a1109bec
				rejectTests := []struct {
					name string
					nic  *v1alpha1.NginxIngressController
				}{
					{
						name: "0 min replicas",
						nic: func() *v1alpha1.NginxIngressController {
							nic := manifests.NewNginxIngressController("name", "ingressclass")
							nic.Spec.Scaling = &v1alpha1.Scaling{
								MinReplicas: util.Int32Ptr(0),
							}
							return nic
						}(),
					},
					{
						name: "negative min replicas",
						nic: func() *v1alpha1.NginxIngressController {
							nic := manifests.NewNginxIngressController("name", "ingressclass")
							nic.Spec.Scaling = &v1alpha1.Scaling{
								MinReplicas: util.Int32Ptr(-5),
							}
							return nic
						}(),
					},
					{
						name: "0 max replicas",
						nic: func() *v1alpha1.NginxIngressController {
							nic := manifests.NewNginxIngressController("name", "ingressclass")
							nic.Spec.Scaling = &v1alpha1.Scaling{
								MaxReplicas: util.Int32Ptr(0),
							}
							return nic
						}(),
					},
					{
						name: "negative max replicas",
						nic: func() *v1alpha1.NginxIngressController {
							nic := manifests.NewNginxIngressController("name", "ingressclass")
							nic.Spec.Scaling = &v1alpha1.Scaling{
								MaxReplicas: util.Int32Ptr(-100),
							}
							return nic
						}(),
					},
					{
						name: "higher min than max replicas",
						nic: func() *v1alpha1.NginxIngressController {
							nic := manifests.NewNginxIngressController("name", "ingressclass")
							nic.Spec.Scaling = &v1alpha1.Scaling{
								MaxReplicas: util.Int32Ptr(10),
								MinReplicas: util.Int32Ptr(20),
							}
							return nic
						}(),
					},
					{
						name: "unknown threshold",
						nic: func() *v1alpha1.NginxIngressController {
							nic := manifests.NewNginxIngressController("name", "ingressclass")
							nic.Spec.Scaling = &v1alpha1.Scaling{
								Threshold: util.ToPtr(v1alpha1.Threshold("invalid")),
							}
							return nic
						}(),
					},
				}

				for _, rejectCase := range rejectTests {
					lgr.Info("attempting to create NginxIngressController " + rejectCase.name)
					if err := c.Create(ctx, rejectCase.nic); err == nil {
						return fmt.Errorf("able to create NginxIngressController %s", rejectCase.name)
					}
				}

				lgr.Info("finished testing")
				return nil
			},
		},
		{
			name: "private ingress",
			cfgs: builderFromInfra(in).
				withOsm(in, false, true).
				withVersions(manifests.OperatorVersionLatest).
				withZones([]manifests.DnsZoneCount{manifests.DnsZoneCountNone}, []manifests.DnsZoneCount{manifests.DnsZoneCountNone}).
				build(),
			run: func(ctx context.Context, config *rest.Config, operator manifests.OperatorConfig) error {
				lgr := logger.FromContext(ctx)
				lgr.Info("starting test")

				c, err := client.New(config, client.Options{
					Scheme: scheme,
				})
				if err != nil {
					return fmt.Errorf("creating client: %w")
				}

				privateNic := manifests.NewNginxIngressController("private", "private.ingress.class")
				privateNic.Spec.LoadBalancerAnnotations = map[string]string{
					"service.beta.kubernetes.io/azure-load-balancer-internal": "true",
				}
				if err := upsert(ctx, c, privateNic); err != nil {
					return fmt.Errorf("ensuring private NIC: %w", err)
				}

				var service v1alpha1.ManagedObjectReference
				lgr.Info("waiting for service associated with private NIC to be ready")
				if err := wait.PollImmediate(1*time.Second, 1*time.Minute, func() (bool, error) {
					lgr.Info("checking if private NIC service is ready")
					var nic v1alpha1.NginxIngressController
					if err := c.Get(ctx, client.ObjectKeyFromObject(privateNic), &nic); err != nil {
						return false, fmt.Errorf("get private nic: %w", err)
					}

					if nic.Status.ManagedResourceRefs == nil {
						return false, nil
					}

					for _, ref := range nic.Status.ManagedResourceRefs {
						if ref.Kind == "Service" {
							lgr.Info("found service")
							service = ref
							return true, nil
						}
					}

					lgr.Info("service not found")
					return false, nil
				}); err != nil {
					return fmt.Errorf("waiting for private NIC to be ready: %w", err)
				}

				lgr.Info("validating service contains private annotations")
				var serviceCopy corev1.Service
				if err := c.Get(ctx, client.ObjectKey{Namespace: service.Namespace, Name: service.Name}, &serviceCopy); err != nil {
					return fmt.Errorf("getting service: %w", err)
				}

				if _, ok := serviceCopy.ObjectMeta.Annotations["service.beta.kubernetes.io/azure-load-balancer-internal"]; !ok {
					lgr.Error("private nginx annotations not found")
					return errors.New("private nginx annotations not found")
				}

				if err := clientServerTest(ctx, config, operator, nil, in, func(ingress *netv1.Ingress, service *corev1.Service, z zoner) error {
					ingress.Spec.IngressClassName = to.Ptr(privateNic.Spec.IngressClassName)
					return nil
				}, to.Ptr(service.Name)); err != nil {
					return err
				}

				lgr.Info("finished testing")
				return nil
			},
		},
		{
			name: "testing DefaultSSLCertificate validity",
			cfgs: builderFromInfra(in).
				withOsm(in, false, true).
				withVersions(manifests.OperatorVersionLatest).
				withZones([]manifests.DnsZoneCount{manifests.DnsZoneCountNone}, []manifests.DnsZoneCount{manifests.DnsZoneCountNone}).
				build(),
			run: func(ctx context.Context, config *rest.Config, operator manifests.OperatorConfig) error {
				lgr := logger.FromContext(ctx)
				lgr.Info("starting test")

				c, err := client.New(config, client.Options{
					Scheme: scheme,
				})
				if err != nil {
					return fmt.Errorf("creating client: %w")
				}

				// get keyvault uri
				kvuri := in.Cert.GetId()

				// create defaultSSLCert
				defaultSSLCert := v1alpha1.DefaultSSLCertificate{
					KeyVaultURI: &kvuri,
				}

				// create nic and upsert
				testNIC := manifests.NewNginxIngressController("nginx-ingress-controller", "nginxingressclass")
				testNIC.Spec.DefaultSSLCertificate = &defaultSSLCert
				if err := upsert(ctx, c, testNIC); err != nil {
					return fmt.Errorf("upserting NIC: %w", err)
				}

				var service *v1alpha1.ManagedObjectReference
				var nic v1alpha1.NginxIngressController
				lgr.Info("waiting for NIC to be available")
				if err = wait.PollImmediate(1*time.Second, 1*time.Minute, func() (bool, error) {
					lgr.Info("checking if NIC is available")
					if err := c.Get(ctx, client.ObjectKeyFromObject(testNIC), &nic); err != nil {
						return false, fmt.Errorf("get nic: %w", err)
					}

					for _, cond := range nic.Status.Conditions {
						if cond.Type == v1alpha1.ConditionTypeAvailable {
							lgr.Info("found nic")
							if len(nic.Status.ManagedResourceRefs) == 0 {
								lgr.Info("nic has no ManagedResourceRefs")
								return false, nil
							}
							return true, nil
						}
					}
					lgr.Info("nic not available")
					return false, nil
				}); err != nil {
					return fmt.Errorf("waiting for test NIC to be available: %w", err)
				}

				lgr.Info("checking if associated SPC is created")
				spc := &secv1.SecretProviderClass{
					ObjectMeta: metav1.ObjectMeta{
						Name:      keyvault.DefaultNginxCertName(testNIC),
						Namespace: "app-routing-system",
					},
				}
				cleanSPC := &secv1.SecretProviderClass{}

				if err := c.Get(ctx, client.ObjectKeyFromObject(spc), cleanSPC); err != nil {
					lgr.Info("spc not found")
					return err
				}
				lgr.Info("found spc")

				lgr.Info("checking for service in managed resource refs")
				for _, ref := range nic.Status.ManagedResourceRefs {
					if ref.Kind == "Service" {
						lgr.Info("found service")
						service = &ref
					}
				}

				if service == nil {
					return fmt.Errorf("no service available in resource refs")
				}

				if err := clientServerTest(ctx, config, operator, nil, in, func(ingress *netv1.Ingress, service *corev1.Service, z zoner) error {
					ingress.Spec.IngressClassName = to.Ptr(testNIC.Spec.IngressClassName)
					return nil
				}, to.Ptr(service.Name)); err != nil {
					return err
				}

				lgr.Info("finished testing")
				return nil
			},
		},
	}
}<|MERGE_RESOLUTION|>--- conflicted
+++ resolved
@@ -117,7 +117,6 @@
 					return fmt.Errorf("able to create NginxIngressController despite missing Secret field'%s'", testNIC.Spec.ControllerNamePrefix)
 				}
 
-<<<<<<< HEAD
 				validUri := "https://testvault.vault.azure.net/certificates/testcert/f8982febc6894c0697b884f946fb1a34"
 
 				invalidUri := "Invalid.URI"
@@ -144,8 +143,6 @@
 				}
 
 				// scaling profile
-=======
->>>>>>> a1109bec
 				rejectTests := []struct {
 					name string
 					nic  *v1alpha1.NginxIngressController
