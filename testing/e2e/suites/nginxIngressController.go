--- conflicted
+++ resolved
@@ -143,7 +143,6 @@
 					return fmt.Errorf("able to create NginxIngressController despite having both keyvaulturi and secret fields'%s'", testNIC.Spec.ControllerNamePrefix)
 				}
 
-<<<<<<< HEAD
 				// resetting DefaultSSLCertificate for testNIC
 				testNIC.Spec.DefaultSSLCertificate = nil
 
@@ -175,7 +174,8 @@
 				lgr.Info("creating NginxIngressController with missing Namespace field in DefaultBackendService")
 				if err := c.Create(ctx, testNIC); err == nil {
 					return fmt.Errorf("able to create NginxIngressController despite missing Namespace field in DefaultBackendService'%s'", testNIC.Spec.ControllerNamePrefix)
-=======
+				}
+
 				// scaling profile
 				rejectTests := []struct {
 					name string
@@ -249,7 +249,6 @@
 					if err := c.Create(ctx, rejectCase.nic); err == nil {
 						return fmt.Errorf("able to create NginxIngressController %s", rejectCase.name)
 					}
->>>>>>> 0b3bedb1
 				}
 
 				lgr.Info("finished testing")
