---
apiVersion: apiextensions.k8s.io/v1
kind: CustomResourceDefinition
metadata:
  annotations:
    controller-gen.kubebuilder.io/version: v0.13.0
  name: nginxingresscontrollers.approuting.kubernetes.azure.com
spec:
  group: approuting.kubernetes.azure.com
  names:
    kind: NginxIngressController
    listKind: NginxIngressControllerList
    plural: nginxingresscontrollers
    shortNames:
    - nic
    singular: nginxingresscontroller
  scope: Cluster
  versions:
  - additionalPrinterColumns:
    - jsonPath: .spec.ingressClassName
      name: IngressClass
      type: string
    - jsonPath: .spec.controllerNamePrefix
      name: ControllerNamePrefix
      type: string
    - jsonPath: .status.conditions[?(@.type=="Available")].status
      name: Available
      type: string
    name: v1alpha1
    schema:
      openAPIV3Schema:
        description: NginxIngressController is the Schema for the nginxingresscontrollers
          API
        properties:
          apiVersion:
            description: 'APIVersion defines the versioned schema of this representation
              of an object. Servers should convert recognized schemas to the latest
              internal value, and may reject unrecognized values. More info: https://git.k8s.io/community/contributors/devel/sig-architecture/api-conventions.md#resources'
            type: string
          kind:
            description: 'Kind is a string value representing the REST resource this
              object represents. Servers may infer this from the endpoint the client
              submits requests to. Cannot be updated. In CamelCase. More info: https://git.k8s.io/community/contributors/devel/sig-architecture/api-conventions.md#types-kinds'
            type: string
          metadata:
            type: object
          spec:
            default:
              controllerNamePrefix: nginx
              ingressClassName: nginx.approuting.kubernetes.azure.com
            description: NginxIngressControllerSpec defines the desired state of NginxIngressController
            properties:
              controllerNamePrefix:
                default: nginx
                description: ControllerNamePrefix is the name to use for the managed
                  NGINX Ingress Controller resources.
                maxLength: 60
                minLength: 1
                pattern: ^[a-z0-9][-a-z0-9]*[a-z0-9]$
                type: string
                x-kubernetes-validations:
                - message: Value is immutable
                  rule: self == oldSelf
<<<<<<< HEAD
              customHTTPErrors:
                description: CustomHTTPErrors
                items:
                  type: integer
                type: array
=======
              defaultBackendService:
                description: DefaultBackendService defines the service that the NginxIngressController
                  should default to when given HTTP traffic with not matching known
                  server names. The controller directs traffic to the first port of
                  the service. Service should expose /health and / endpoints
                properties:
                  name:
                    maxLength: 253
                    minLength: 1
                    pattern: ^[a-z0-9][-a-z0-9\.]*[a-z0-9]$
                    type: string
                  namespace:
                    maxLength: 253
                    minLength: 1
                    pattern: ^[a-z0-9][-a-z0-9\.]*[a-z0-9]$
                    type: string
                required:
                - name
                - namespace
                type: object
>>>>>>> 29555b10
              defaultSSLCertificate:
                description: DefaultSSLCertificate defines whether the NginxIngressController
                  should use a certain SSL certificate by default. If this field is
                  omitted, no default certificate will be used.
                maxProperties: 2
                properties:
                  forceSSLRedirect:
                    default: false
                    description: 'ForceSSLRedirect is a flag that sets the global
                      value of redirects to HTTPS if there is a defined DefaultSSLCertificate
                      forceSSLRedirect is set to false by default and will add the
                      "forceSSLRedirect: false" property even if the user doesn''t
                      specify it. If a user adds both a keyvault uri and secret the
                      property count will be 3 since forceSSLRedirect still automatically
                      gets added thus failing the check.'
                    type: boolean
                  keyVaultURI:
                    description: Secret in the form of a Key Vault URI
                    type: string
                  secret:
                    description: Secret is a struct that holds the name and namespace
                      fields used for the default ssl secret
                    properties:
                      name:
                        maxLength: 253
                        minLength: 1
                        pattern: ^[a-z0-9][-a-z0-9\.]*[a-z0-9]$
                        type: string
                      namespace:
                        maxLength: 253
                        minLength: 1
                        pattern: ^[a-z0-9][-a-z0-9\.]*[a-z0-9]$
                        type: string
                    required:
                    - name
                    - namespace
                    type: object
                type: object
                x-kubernetes-validations:
                - rule: (isURL(self.keyVaultURI) || !has(self.keyVaultURI))
<<<<<<< HEAD
              forceSSLRedirect:
                description: ForceSSLRedirect is a flag that sets the global value
                  of redirects to HTTPS if there is a defined DefaultSSLCertificate
                type: boolean
=======
                - rule: ((self.forceSSLRedirect == true) && (has(self.secret) || has(self.keyVaultURI))
                    || (self.forceSSLRedirect == false))
>>>>>>> 29555b10
              ingressClassName:
                default: nginx.approuting.kubernetes.azure.com
                description: IngressClassName is the name of the IngressClass that
                  will be used for the NGINX Ingress Controller. Defaults to metadata.name
                  if not specified.
                maxLength: 253
                minLength: 1
                pattern: ^[a-z0-9][-a-z0-9\.]*[a-z0-9]$
                type: string
                x-kubernetes-validations:
                - message: Value is immutable
                  rule: self == oldSelf
              loadBalancerAnnotations:
                additionalProperties:
                  type: string
                description: LoadBalancerAnnotations is a map of annotations to apply
                  to the NGINX Ingress Controller's Service. Common annotations will
                  be from the Azure LoadBalancer annotations here https://cloud-provider-azure.sigs.k8s.io/topics/loadbalancer/#loadbalancer-annotations
                type: object
              scaling:
                description: Scaling defines configuration options for how the Ingress
                  Controller scales
                properties:
                  maxReplicas:
                    description: MaxReplicas is the upper limit for the number of
                      Ingress Controller replicas. It defaults to 100 pods.
                    format: int32
                    minimum: 1
                    type: integer
                  minReplicas:
                    description: MinReplicas is the lower limit for the number of
                      Ingress Controller replicas. It defaults to 2 pods.
                    format: int32
                    minimum: 1
                    type: integer
                  threshold:
                    description: Threshold defines how quickly the Ingress Controller
                      pods should scale based on workload. Rapid means the Ingress
                      Controller will scale quickly and aggressively, which is the
                      best choice for handling sudden and significant traffic spikes.
                      Steady is the opposite, prioritizing cost-effectiveness. Steady
                      is the best choice when fewer replicas handling more work is
                      desired or when traffic isn't expected to fluctuate. Balanced
                      is a good mix between the two that works for most use-cases.
                      If unspecified, this field defaults to balanced.
                    enum:
                    - rapid
                    - balanced
                    - steady
                    type: string
                type: object
                x-kubernetes-validations:
                - rule: (!has(self.minReplicas)) || (!has(self.maxReplicas)) || (self.minReplicas
                    <= self.maxReplicas)
            required:
            - controllerNamePrefix
            - ingressClassName
            type: object
          status:
            description: NginxIngressControllerStatus defines the observed state of
              NginxIngressController
            properties:
              collisionCount:
                description: Count of hash collisions for the managed resources. The
                  App Routing Operator uses this field as a collision avoidance mechanism
                  when it needs to create the name for the managed resources.
                format: int32
                maximum: 5
                type: integer
              conditions:
                description: Conditions is an array of current observed conditions
                  for the NGINX Ingress Controller
                items:
                  description: "Condition contains details for one aspect of the current
                    state of this API Resource. --- This struct is intended for direct
                    use as an array at the field path .status.conditions.  For example,
                    \n type FooStatus struct{ // Represents the observations of a
                    foo's current state. // Known .status.conditions.type are: \"Available\",
                    \"Progressing\", and \"Degraded\" // +patchMergeKey=type // +patchStrategy=merge
                    // +listType=map // +listMapKey=type Conditions []metav1.Condition
                    `json:\"conditions,omitempty\" patchStrategy:\"merge\" patchMergeKey:\"type\"
                    protobuf:\"bytes,1,rep,name=conditions\"` \n // other fields }"
                  properties:
                    lastTransitionTime:
                      description: lastTransitionTime is the last time the condition
                        transitioned from one status to another. This should be when
                        the underlying condition changed.  If that is not known, then
                        using the time when the API field changed is acceptable.
                      format: date-time
                      type: string
                    message:
                      description: message is a human readable message indicating
                        details about the transition. This may be an empty string.
                      maxLength: 32768
                      type: string
                    observedGeneration:
                      description: observedGeneration represents the .metadata.generation
                        that the condition was set based upon. For instance, if .metadata.generation
                        is currently 12, but the .status.conditions[x].observedGeneration
                        is 9, the condition is out of date with respect to the current
                        state of the instance.
                      format: int64
                      minimum: 0
                      type: integer
                    reason:
                      description: reason contains a programmatic identifier indicating
                        the reason for the condition's last transition. Producers
                        of specific condition types may define expected values and
                        meanings for this field, and whether the values are considered
                        a guaranteed API. The value should be a CamelCase string.
                        This field may not be empty.
                      maxLength: 1024
                      minLength: 1
                      pattern: ^[A-Za-z]([A-Za-z0-9_,:]*[A-Za-z0-9_])?$
                      type: string
                    status:
                      description: status of the condition, one of True, False, Unknown.
                      enum:
                      - "True"
                      - "False"
                      - Unknown
                      type: string
                    type:
                      description: type of condition in CamelCase or in foo.example.com/CamelCase.
                        --- Many .condition.type values are consistent across resources
                        like Available, but because arbitrary conditions can be useful
                        (see .node.status.conditions), the ability to deconflict is
                        important. The regex it matches is (dns1123SubdomainFmt/)?(qualifiedNameFmt)
                      maxLength: 316
                      pattern: ^([a-z0-9]([-a-z0-9]*[a-z0-9])?(\.[a-z0-9]([-a-z0-9]*[a-z0-9])?)*/)?(([A-Za-z0-9][-A-Za-z0-9_.]*)?[A-Za-z0-9])$
                      type: string
                  required:
                  - lastTransitionTime
                  - message
                  - reason
                  - status
                  - type
                  type: object
                type: array
                x-kubernetes-list-map-keys:
                - type
                x-kubernetes-list-type: map
              controllerAvailableReplicas:
                description: ControllerAvailableReplicas is the number of available
                  replicas of the NGINX Ingress Controller deployment
                format: int32
                type: integer
              controllerReadyReplicas:
                description: ControllerReadyReplicas is the number of ready replicas
                  of the NGINX Ingress Controller deployment
                format: int32
                type: integer
              controllerReplicas:
                description: ControllerReplicas is the desired number of replicas
                  of the NGINX Ingress Controller
                format: int32
                type: integer
              controllerUnavailableReplicas:
                description: ControllerUnavailableReplicas is the number of unavailable
                  replicas of the NGINX Ingress Controller deployment
                format: int32
                type: integer
              managedResourceRefs:
                description: ManagedResourceRefs is a list of references to the managed
                  resources
                items:
                  description: ManagedObjectReference is a reference to an object
                  properties:
                    apiGroup:
                      description: APIGroup is the API group of the managed object.
                        If not specified, the resource is in the core API group
                      type: string
                    kind:
                      description: Kind is the kind of the managed object
                      type: string
                    name:
                      description: Name is the name of the managed object
                      type: string
                    namespace:
                      description: Namespace is the namespace of the managed object.
                        If not specified, the resource is cluster-scoped
                      type: string
                  required:
                  - kind
                  - name
                  type: object
                type: array
            type: object
        required:
        - spec
        type: object
    served: true
    storage: true
    subresources:
      status: {}<|MERGE_RESOLUTION|>--- conflicted
+++ resolved
@@ -61,13 +61,11 @@
                 x-kubernetes-validations:
                 - message: Value is immutable
                   rule: self == oldSelf
-<<<<<<< HEAD
               customHTTPErrors:
                 description: CustomHTTPErrors
                 items:
                   type: integer
                 type: array
-=======
               defaultBackendService:
                 description: DefaultBackendService defines the service that the NginxIngressController
                   should default to when given HTTP traffic with not matching known
@@ -88,7 +86,6 @@
                 - name
                 - namespace
                 type: object
->>>>>>> 29555b10
               defaultSSLCertificate:
                 description: DefaultSSLCertificate defines whether the NginxIngressController
                   should use a certain SSL certificate by default. If this field is
@@ -129,15 +126,8 @@
                 type: object
                 x-kubernetes-validations:
                 - rule: (isURL(self.keyVaultURI) || !has(self.keyVaultURI))
-<<<<<<< HEAD
-              forceSSLRedirect:
-                description: ForceSSLRedirect is a flag that sets the global value
-                  of redirects to HTTPS if there is a defined DefaultSSLCertificate
-                type: boolean
-=======
                 - rule: ((self.forceSSLRedirect == true) && (has(self.secret) || has(self.keyVaultURI))
                     || (self.forceSSLRedirect == false))
->>>>>>> 29555b10
               ingressClassName:
                 default: nginx.approuting.kubernetes.azure.com
                 description: IngressClassName is the name of the IngressClass that
