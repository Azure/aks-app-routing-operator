--- conflicted
+++ resolved
@@ -3,11 +3,7 @@
 kind: CustomResourceDefinition
 metadata:
   annotations:
-<<<<<<< HEAD
-    controller-gen.kubebuilder.io/version: v0.16.3
-=======
     controller-gen.kubebuilder.io/version: v0.14.0
->>>>>>> 2388d8c5
   name: nginxingresscontrollers.approuting.kubernetes.azure.com
 spec:
   group: approuting.kubernetes.azure.com
@@ -209,10 +205,6 @@
                 description: Conditions is an array of current observed conditions
                   for the NGINX Ingress Controller
                 items:
-<<<<<<< HEAD
-                  description: Condition contains details for one aspect of the current
-                    state of this API Resource.
-=======
                   description: "Condition contains details for one aspect of the current
                     state of this API Resource.\n---\nThis struct is intended for
                     direct use as an array at the field path .status.conditions.  For
@@ -223,7 +215,6 @@
                     \   // +listMapKey=type\n\t    Conditions []metav1.Condition `json:\"conditions,omitempty\"
                     patchStrategy:\"merge\" patchMergeKey:\"type\" protobuf:\"bytes,1,rep,name=conditions\"`\n\n\n\t
                     \   // other fields\n\t}"
->>>>>>> 2388d8c5
                   properties:
                     lastTransitionTime:
                       description: |-
@@ -264,16 +255,12 @@
                       - Unknown
                       type: string
                     type:
-<<<<<<< HEAD
-                      description: type of condition in CamelCase or in foo.example.com/CamelCase.
-=======
                       description: |-
                         type of condition in CamelCase or in foo.example.com/CamelCase.
                         ---
                         Many .condition.type values are consistent across resources like Available, but because arbitrary conditions can be
                         useful (see .node.status.conditions), the ability to deconflict is important.
                         The regex it matches is (dns1123SubdomainFmt/)?(qualifiedNameFmt)
->>>>>>> 2388d8c5
                       maxLength: 316
                       pattern: ^([a-z0-9]([-a-z0-9]*[a-z0-9])?(\.[a-z0-9]([-a-z0-9]*[a-z0-9])?)*/)?(([A-Za-z0-9][-A-Za-z0-9_.]*)?[A-Za-z0-9])$
                       type: string
