---
apiVersion: apiextensions.k8s.io/v1
kind: CustomResourceDefinition
metadata:
  annotations:
    controller-gen.kubebuilder.io/version: v0.17.2
  name: nginxingresscontrollers.approuting.kubernetes.azure.com
spec:
  group: approuting.kubernetes.azure.com
  names:
    kind: NginxIngressController
    listKind: NginxIngressControllerList
    plural: nginxingresscontrollers
    shortNames:
    - nic
    singular: nginxingresscontroller
  scope: Cluster
  versions:
  - additionalPrinterColumns:
    - jsonPath: .spec.ingressClassName
      name: IngressClass
      type: string
    - jsonPath: .spec.controllerNamePrefix
      name: ControllerNamePrefix
      type: string
    - jsonPath: .status.conditions[?(@.type=="Available")].status
      name: Available
      type: string
    name: v1alpha1
    schema:
      openAPIV3Schema:
        description: NginxIngressController is the Schema for the nginxingresscontrollers
          API
        properties:
          apiVersion:
            description: |-
              APIVersion defines the versioned schema of this representation of an object.
              Servers should convert recognized schemas to the latest internal value, and
              may reject unrecognized values.
              More info: https://git.k8s.io/community/contributors/devel/sig-architecture/api-conventions.md#resources
            type: string
          kind:
            description: |-
              Kind is a string value representing the REST resource this object represents.
              Servers may infer this from the endpoint the client submits requests to.
              Cannot be updated.
              In CamelCase.
              More info: https://git.k8s.io/community/contributors/devel/sig-architecture/api-conventions.md#types-kinds
            type: string
          metadata:
            type: object
          spec:
            default:
              controllerNamePrefix: nginx
              ingressClassName: nginx.approuting.kubernetes.azure.com
            description: NginxIngressControllerSpec defines the desired state of NginxIngressController
            properties:
              controllerNamePrefix:
                default: nginx
                description: ControllerNamePrefix is the name to use for the managed
                  NGINX Ingress Controller resources.
                maxLength: 60
                minLength: 1
                pattern: ^[a-z0-9][-a-z0-9]*[a-z0-9]$
                type: string
                x-kubernetes-validations:
                - message: Value is immutable
                  rule: self == oldSelf
              customHTTPErrors:
                description: CustomHTTPErrors defines the error codes that the NginxIngressController
                  should send to its default-backend in case of error.
                items:
                  format: int32
                  type: integer
                type: array
              defaultBackendService:
                description: |-
                  DefaultBackendService defines the service that the NginxIngressController should default to when given HTTP traffic with not matching known server names.
                  The controller directs traffic to the first port of the service.
                properties:
                  name:
                    maxLength: 253
                    minLength: 1
                    pattern: ^[a-z0-9][-a-z0-9\.]*[a-z0-9]$
                    type: string
                  namespace:
                    maxLength: 253
                    minLength: 1
                    pattern: ^[a-z0-9][-a-z0-9\.]*[a-z0-9]$
                    type: string
                required:
                - name
                - namespace
                type: object
              defaultSSLCertificate:
                description: |-
                  DefaultSSLCertificate defines whether the NginxIngressController should use a certain SSL certificate by default.
                  If this field is omitted, no default certificate will be used.
                maxProperties: 2
                properties:
                  forceSSLRedirect:
                    default: false
                    description: ForceSSLRedirect is a flag that sets the global value
                      of redirects to HTTPS if there is a defined DefaultSSLCertificate
                    type: boolean
                  keyVaultURI:
                    description: Secret in the form of a Key Vault URI
                    type: string
                  secret:
                    description: Secret is a struct that holds the name and namespace
                      fields used for the default ssl secret
                    properties:
                      name:
                        maxLength: 253
                        minLength: 1
                        pattern: ^[a-z0-9][-a-z0-9\.]*[a-z0-9]$
                        type: string
                      namespace:
                        maxLength: 253
                        minLength: 1
                        pattern: ^[a-z0-9][-a-z0-9\.]*[a-z0-9]$
                        type: string
                    required:
                    - name
                    - namespace
                    type: object
                type: object
                x-kubernetes-validations:
                - rule: (isURL(self.keyVaultURI) || !has(self.keyVaultURI))
                - rule: ((self.forceSSLRedirect == true) && (has(self.secret) || has(self.keyVaultURI))
                    || (self.forceSSLRedirect == false))
              httpDisabled:
                description: HTTPDisabled is a flag that disables HTTP traffic to
                  the NginxIngressController
                type: boolean
              ingressClassName:
                default: nginx.approuting.kubernetes.azure.com
                description: |-
                  IngressClassName is the name of the IngressClass that will be used for the NGINX Ingress Controller. Defaults to metadata.name if
                  not specified.
                maxLength: 253
                minLength: 1
                pattern: ^[a-z0-9][-a-z0-9\.]*[a-z0-9]$
                type: string
                x-kubernetes-validations:
                - message: Value is immutable
                  rule: self == oldSelf
              loadBalancerAnnotations:
                additionalProperties:
                  type: string
                description: |-
                  LoadBalancerAnnotations is a map of annotations to apply to the NGINX Ingress Controller's Service. Common annotations
                  will be from the Azure LoadBalancer annotations here https://cloud-provider-azure.sigs.k8s.io/topics/loadbalancer/#loadbalancer-annotations
                type: object
<<<<<<< HEAD
              logFormat:
                description: LogFormat is the log format used by the Nginx Ingress
                  Controller. See https://kubernetes.github.io/ingress-nginx/user-guide/nginx-configuration/configmap/#log-format-upstream
                type: string
=======
              loadBalancerSourceRanges:
                description: |-
                  LoadBalancerSourceRanges restricts traffic to the LoadBalancer Service to the specified client IPs. This can be used along with
                  deny-all annotations to restrict access  https://cloud-provider-azure.sigs.k8s.io/topics/loadbalancer/#loadbalancer-annotations
                items:
                  type: string
                type: array
>>>>>>> 1314168a
              scaling:
                description: Scaling defines configuration options for how the Ingress
                  Controller scales
                properties:
                  maxReplicas:
                    description: MaxReplicas is the upper limit for the number of
                      Ingress Controller replicas. It defaults to 100 pods.
                    format: int32
                    minimum: 1
                    type: integer
                  minReplicas:
                    description: MinReplicas is the lower limit for the number of
                      Ingress Controller replicas. It defaults to 2 pods.
                    format: int32
                    minimum: 1
                    type: integer
                  threshold:
                    description: |-
                      Threshold defines how quickly the Ingress Controller pods should scale based on workload. Rapid means the Ingress Controller
                      will scale quickly and aggressively, which is the best choice for handling sudden and significant traffic spikes. Steady
                      is the opposite, prioritizing cost-effectiveness. Steady is the best choice when fewer replicas handling more work is desired or when
                      traffic isn't expected to fluctuate. Balanced is a good mix between the two that works for most use-cases. If unspecified, this field
                      defaults to balanced.
                    enum:
                    - rapid
                    - balanced
                    - steady
                    type: string
                type: object
                x-kubernetes-validations:
                - rule: (!has(self.minReplicas)) || (!has(self.maxReplicas)) || (self.minReplicas
                    <= self.maxReplicas)
            required:
            - controllerNamePrefix
            - ingressClassName
            type: object
          status:
            description: NginxIngressControllerStatus defines the observed state of
              NginxIngressController
            properties:
              collisionCount:
                description: |-
                  Count of hash collisions for the managed resources. The App Routing Operator uses this field
                  as a collision avoidance mechanism when it needs to create the name for the managed resources.
                format: int32
                maximum: 5
                type: integer
              conditions:
                description: Conditions is an array of current observed conditions
                  for the NGINX Ingress Controller
                items:
                  description: Condition contains details for one aspect of the current
                    state of this API Resource.
                  properties:
                    lastTransitionTime:
                      description: |-
                        lastTransitionTime is the last time the condition transitioned from one status to another.
                        This should be when the underlying condition changed.  If that is not known, then using the time when the API field changed is acceptable.
                      format: date-time
                      type: string
                    message:
                      description: |-
                        message is a human readable message indicating details about the transition.
                        This may be an empty string.
                      maxLength: 32768
                      type: string
                    observedGeneration:
                      description: |-
                        observedGeneration represents the .metadata.generation that the condition was set based upon.
                        For instance, if .metadata.generation is currently 12, but the .status.conditions[x].observedGeneration is 9, the condition is out of date
                        with respect to the current state of the instance.
                      format: int64
                      minimum: 0
                      type: integer
                    reason:
                      description: |-
                        reason contains a programmatic identifier indicating the reason for the condition's last transition.
                        Producers of specific condition types may define expected values and meanings for this field,
                        and whether the values are considered a guaranteed API.
                        The value should be a CamelCase string.
                        This field may not be empty.
                      maxLength: 1024
                      minLength: 1
                      pattern: ^[A-Za-z]([A-Za-z0-9_,:]*[A-Za-z0-9_])?$
                      type: string
                    status:
                      description: status of the condition, one of True, False, Unknown.
                      enum:
                      - "True"
                      - "False"
                      - Unknown
                      type: string
                    type:
                      description: type of condition in CamelCase or in foo.example.com/CamelCase.
                      maxLength: 316
                      pattern: ^([a-z0-9]([-a-z0-9]*[a-z0-9])?(\.[a-z0-9]([-a-z0-9]*[a-z0-9])?)*/)?(([A-Za-z0-9][-A-Za-z0-9_.]*)?[A-Za-z0-9])$
                      type: string
                  required:
                  - lastTransitionTime
                  - message
                  - reason
                  - status
                  - type
                  type: object
                type: array
                x-kubernetes-list-map-keys:
                - type
                x-kubernetes-list-type: map
              controllerAvailableReplicas:
                description: ControllerAvailableReplicas is the number of available
                  replicas of the NGINX Ingress Controller deployment
                format: int32
                type: integer
              controllerReadyReplicas:
                description: ControllerReadyReplicas is the number of ready replicas
                  of the NGINX Ingress Controller deployment
                format: int32
                type: integer
              controllerReplicas:
                description: ControllerReplicas is the desired number of replicas
                  of the NGINX Ingress Controller
                format: int32
                type: integer
              controllerUnavailableReplicas:
                description: ControllerUnavailableReplicas is the number of unavailable
                  replicas of the NGINX Ingress Controller deployment
                format: int32
                type: integer
              managedResourceRefs:
                description: ManagedResourceRefs is a list of references to the managed
                  resources
                items:
                  description: ManagedObjectReference is a reference to an object
                  properties:
                    apiGroup:
                      description: APIGroup is the API group of the managed object.
                        If not specified, the resource is in the core API group
                      type: string
                    kind:
                      description: Kind is the kind of the managed object
                      type: string
                    name:
                      description: Name is the name of the managed object
                      type: string
                    namespace:
                      description: Namespace is the namespace of the managed object.
                        If not specified, the resource is cluster-scoped
                      type: string
                  required:
                  - kind
                  - name
                  type: object
                type: array
            type: object
        required:
        - spec
        type: object
    served: true
    storage: true
    subresources:
      status: {}<|MERGE_RESOLUTION|>--- conflicted
+++ resolved
@@ -152,12 +152,10 @@
                   LoadBalancerAnnotations is a map of annotations to apply to the NGINX Ingress Controller's Service. Common annotations
                   will be from the Azure LoadBalancer annotations here https://cloud-provider-azure.sigs.k8s.io/topics/loadbalancer/#loadbalancer-annotations
                 type: object
-<<<<<<< HEAD
               logFormat:
                 description: LogFormat is the log format used by the Nginx Ingress
                   Controller. See https://kubernetes.github.io/ingress-nginx/user-guide/nginx-configuration/configmap/#log-format-upstream
                 type: string
-=======
               loadBalancerSourceRanges:
                 description: |-
                   LoadBalancerSourceRanges restricts traffic to the LoadBalancer Service to the specified client IPs. This can be used along with
@@ -165,7 +163,6 @@
                 items:
                   type: string
                 type: array
->>>>>>> 1314168a
               scaling:
                 description: Scaling defines configuration options for how the Ingress
                   Controller scales
